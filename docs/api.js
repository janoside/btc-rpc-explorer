--- conflicted
+++ resolved
@@ -50,11 +50,7 @@
 		{
 			"category":"blockchain",
 			"url":"/api/blockchain/coins",
-<<<<<<< HEAD
-			"desc":"Returns the current supply of Groestlcoin. An estimate using a checkpoint can be returned in 2 cases: on 'slow' devices, and before the UTXO set summary is loaded.",
-=======
-			"desc":"Returns the current supply of Bitcoin. An estimate using a checkpoint can be returned in 2 cases: on 'slow' devices, and before the UTXO Set snapshot is loaded.",
->>>>>>> 581ad524
+			"desc":"Returns the current supply of Groestlcoin. An estimate using a checkpoint can be returned in 2 cases: on 'slow' devices, and before the UTXO Set snapshot is loaded.",
 			"returnType":"number"
 		},
 
