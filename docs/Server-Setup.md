--- conflicted
+++ resolved
@@ -1,20 +1,16 @@
-<<<<<<< HEAD
 ### Setup of https://rpcexplorer.groestlcoin.org on Ubuntu 20.04
-=======
-### Setup of https://bitcoinexplorer.org on Ubuntu 20.04
->>>>>>> 0795566f
 
     # update and install packages
     apt update
     apt upgrade
     apt install git nginx gcc g++ make certbot python3-certbot-nginx
-    
+
     # install NVM from https://github.com/nvm-sh/nvm
     nvm ls-remote
-    
+
     # install latest node from output of ls-remote above, e.g.:
-    nvm install 15.13.0 
-    
+    nvm install 15.13.0
+
     npm install -g pm2
 
     # add user for grs-related stuff
