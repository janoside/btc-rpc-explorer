--- conflicted
+++ resolved
@@ -1,5 +1,3 @@
-<<<<<<< HEAD
-=======
 ##### v3.2.0
 ###### 2021-08-04
 
@@ -248,7 +246,7 @@
 * Version number in footer
 * `/changelog` linked in footer
 
-#### v1.1.2 
+#### v1.1.2
 ###### 2019-10-17
 
 * Add back map on `/peers` that was lost with recent bug
@@ -293,7 +291,6 @@
 * Improved caching
 * Misc minor fixes and ux tweaks
 
->>>>>>> 0795566f
 #### v1.0.0
 ###### 2020-10-30
 
