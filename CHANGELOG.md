##### Unreleased

<<<<<<< HEAD
* New: include running `node` version on `/admin` and in startup log

=======
* Fix for 404 pages hanging (Thanks [@shesek](https://github.com/shesek))
* Add convenience redirect for baseUrl (Thanks [@shesek](https://github.com/shesek))
* Make url in logs clickable (Thanks [@shesek](https://github.com/shesek))
>>>>>>> 10046dc8

##### v2.2.0
###### 2021-01-22

* New "Fun" item for the tx containing the whitepaper and new tool to extract the whitepaper and display it
* New fee rate data on `/block-analysis` pages
* New minor misc peer data available in Bitcoin Core RPC v0.21+
* New gold exchange rate on homepage
* Fix for SSO token generation URL encoding (Thanks [@shesek](https://github.com/shesek) and [@Kixunil](https://github.com/Kixunil))
* Fix for `/peers` map
* Fix for README `git clone` instructions (Thanks [@jonasschnelli](https://github.com/jonasschnelli))


#### v2.1.0
##### 2020-12-15

* Support for running on a configurable BASEURL, e.g. "/explorer/" (Thanks [@ketominer](https://github.com/ketominer), [@Kixunil](https://github.com/Kixunil), [@shesek](https://github.com/shesek))
* Support for SSO (Thanks [@Kixunil](https://github.com/Kixunil))
* Support for signet and taproot (Thanks [@guggero](https://github.com/guggero))
* Support for listening on 0.0.0.0 (Thanks [@lukechilds](https://github.com/lukechilds))
* Support for viewing list of block heights for each miner on `/mining-summary`
* Sanitizing of environment variables (Thanks [@lukechilds](https://github.com/lukechilds))
* Fix for XSS vulnerabilities (Thanks [@shesek](https://github.com/shesek))
* Fix for low severity lodash dependency vulnerability (Thanks [@abhiShandy](https://github.com/abhiShandy))
* Fix for zero block reward (eventually on mainnet, now on regtest) (Thanks [@MyNameIsOka](https://github.com/MyNameIsOka))
* Fix for cryptic error when running regtest with no blocks
* Fix for pagination errors on `/blocks` (not displaying genesis block on the last page; error on last page when sort=asc)
* Electrum connect/disconnect stats on `/admin`
* Add P2SH bounty address `/fun` items (Thanks [@cd2357](https://github.com/cd2357))
* Misc cleanup (Thanks [@AaronDewes](https://github.com/AaronDewes))
* Add "Thanks" notes to changelog


#### v2.0.2
##### 2020-07-03

* Lots of improvements to connect/disconnect/error management with configured Electrum servers
* Include pending balance for addresses queried via ElectrumX, when available
* Include basic stats for ElectrumX queries on `/admin`
* Bug fixes
	* Fix for erroneous defaults for boolean env vars in some scenarios (slow device mode)
* Updated dependences and mining pools
* Misc cleanup (Thanks [@JosephGoulden](https://github.com/JosephGoulden))


#### v2.0.1
##### 2020-05-28

* Highlight coinbase spends in transaction I/O details
* Highlight very old UTXOs (5+ years) in transaction I/O details
* Transaction page: show "days destroyed"
* Bug fixes
	* Fix for "verifymessage" in RPC browser accepting multi-line messages
	* Fix to make "--slow-device-mode=false" work
	* Don't show errors on address page for bech32 due to trying to parse as base58
	* Fix "failure to render homepage when fee estimates are unavailable"
* Minor additions to "fun" data
* Updated dependences


#### v2.0.0
##### 2020-03-25

* New data points in homepage "Network Summary":
	* Fee estimates (estimatesmartfee) for 1, 6, 144, 1008 blocks
	* Hashrate estimate for 1+7 days
	* New item for 'Chain Rewrite Days', using 7day hashrate
	* New data based on UTXO-set summary. Note that UTXO-set querying is resource intensive and therefore disabled by default to protect slower nodes. Set `BTCEXP_SLOW_DEVICE_MODE` to `false` in your `.env` file to enjoy associated features:
		* UTXO-set size
		* Total coins in circulation
		* Market cap
	* 24-hour network volume (sum of tx outputs). This value is calculated at app launch and refreshed every 30min.
	* Avg block time for current difficulty epoch with estimate of next difficulty adjustment
* Tweaks to data in blocks lists:
	* Simpler timestamp formatting for easy reading
	* Include "Time-to-Mine" (TTM) for each block (with green/red highlighting for "fast"/"slow" (<5min / >15min) blocks)
	* Display average fee in sat/vB
	* Add total fees
	* Add output volume (if `getblockstats` rpc call is supported, i.e. 0.17.0+)
	* Show %Full instead of weight/size
* Block Detail page improvements
	* New data in "Summary" on Block pages (supported for bitcoind v0.17.0+)
		* Outputs total volume
		* Input / Output counts
		* UTXO count change
		* Min / Max tx sizes
	* New "Fees Summary" section (bitcoind v0.17.0+)
		* Fee rate percentiles
		* Fee rates: min, avg, max
		* Fee totals: min, avg, max
	* New "Technical Details" section. Items from "Summary" in previous versions have been moved here. This section is collapsible if desired.
* Improvements to transaction input/output displays
	* Change primary input data to be tx outpoint ("txid #voutIndex")
	* Zero-indexing for tx inputs/outputs (#173)
	* Labels for transaction input/output types
	* Inputs: when available, show "input address" below tx outpoint
	* Coinbase and OP_RETURN items: show ascii data inline with link to show hex data
* New tool `/block-stats` for viewing summarized block data from recent blocks
* New tool `/mining-summary` for viewing summarized mining data from recent blocks
* New tool `/block-analysis` for analyzing the details of transactions in a block.
	* **IMPORTANT**: Use of `/block-analysis` can put heavy memory pressure on this app, depending on the details of the block being analyzed. If your app is crashing, consider setting a higher memory ceiling: `node --max_old_space_size=XXX bin/www` (where `XXX` is measured in MB).
* New tool `/difficulty-history` showing a graph of the history of all difficulty adjustments
* Change `/mempool-summary` to load data via ajax (UX improvement to give feedback while loading large data sets)
* Zero-indexing for tx index-in-block values
* Reduced memory usage
* Versioning for cache keys if using persistent cache (redis)
* Configurable UI "sub-header" links
* Start of RPC API versioning support
* Tweaked styling across site
* Homepage UI tweaks
	* Remove "Bitcoin Explorer" H1 (it's redundant)
	* Hide the "Date" (timestamp) column for recent blocks (the Age+TTM is more valuable)
* Updated miner configs
* Lots of minor bug fixes


#### v1.1.9
##### 2020-02-23

* Fix for unescaped user search query display (#183)
* More detailed network info on `/node-status`
* Updated bootstrap, jquery
* Disable stacktrace log output by default (#170)
* Updated miner configs


#### v1.1.8
##### 2020-01-09

* Fix for missing changelog file when installed via npm
* Updated miner configs


#### v1.1.5
##### 2019-12-22

* Fix startup issues when connecting to a node that's not ready to serve data (e.g. verifying blocks)
* Homepage header: show exchange rate in selected currency (rather than hardcoded USD)
* Homepage header: show sat/USD or sat/EUR


#### v1.1.4
###### 2019-12-04

* First-class support for testnet/regtest


#### v1.1.3
###### 2019-12-02

* Fixes related to running bitcoind 0.19.0.1
* Updated dependencies
* Version number in footer
* `/changelog` linked in footer


#### v1.1.2 
###### 2019-10-17

* Add back map on `/peers` that was lost with recent bug


#### v1.1.1
###### 2019-10-01

* Add new default blacklist items for some 'hidden' RPCs
* Print app version info to log on startup
* Remove LTC site from footer


#### v1.1.0
###### 2019-09-30

* Show spent/unspent status on tx detail pages
* Show mempool ancestor/descendant txs on tx detail pages
* Blacklist 'createwallet' by default
* Show RBF status for unconfirmed txs
* Faster, more reliable display of `/mempool-summary` and `/unconfirmed-tx` pages
* Fix for persisting arg values in UI on `/rpc-browser`
* Misc minor fixes and ux tweaks


#### v1.0.3
###### 2019-04-27

* Pluggable address API supporting different implementations
* Logging improvements
* Fix to avoid caching unconfirmed txs
* Identify destroyed fees
* Misc minor fixes and ux tweaks


#### v1.0.2
###### 2019-03-13

* Fix for background color on light theme


#### v1.0.1
###### 2019-03-13

* Dark theme
* Tx rate graph on homepage
* Improved caching
* Misc minor fixes and ux tweaks


#### v1.0.0
###### 2019-02-23

* Initial release<|MERGE_RESOLUTION|>--- conflicted
+++ resolved
@@ -1,13 +1,8 @@
 ##### Unreleased
 
-<<<<<<< HEAD
-* New: include running `node` version on `/admin` and in startup log
-
-=======
 * Fix for 404 pages hanging (Thanks [@shesek](https://github.com/shesek))
 * Add convenience redirect for baseUrl (Thanks [@shesek](https://github.com/shesek))
 * Make url in logs clickable (Thanks [@shesek](https://github.com/shesek))
->>>>>>> 10046dc8
 
 ##### v2.2.0
 ###### 2021-01-22
@@ -19,7 +14,6 @@
 * Fix for SSO token generation URL encoding (Thanks [@shesek](https://github.com/shesek) and [@Kixunil](https://github.com/Kixunil))
 * Fix for `/peers` map
 * Fix for README `git clone` instructions (Thanks [@jonasschnelli](https://github.com/jonasschnelli))
-
 
 #### v2.1.0
 ##### 2020-12-15
@@ -40,7 +34,6 @@
 * Misc cleanup (Thanks [@AaronDewes](https://github.com/AaronDewes))
 * Add "Thanks" notes to changelog
 
-
 #### v2.0.2
 ##### 2020-07-03
 
@@ -51,7 +44,6 @@
 	* Fix for erroneous defaults for boolean env vars in some scenarios (slow device mode)
 * Updated dependences and mining pools
 * Misc cleanup (Thanks [@JosephGoulden](https://github.com/JosephGoulden))
-
 
 #### v2.0.1
 ##### 2020-05-28
@@ -66,7 +58,6 @@
 	* Fix "failure to render homepage when fee estimates are unavailable"
 * Minor additions to "fun" data
 * Updated dependences
-
 
 #### v2.0.0
 ##### 2020-03-25
@@ -123,7 +114,6 @@
 * Updated miner configs
 * Lots of minor bug fixes
 
-
 #### v1.1.9
 ##### 2020-02-23
 
@@ -133,13 +123,11 @@
 * Disable stacktrace log output by default (#170)
 * Updated miner configs
 
-
 #### v1.1.8
 ##### 2020-01-09
 
 * Fix for missing changelog file when installed via npm
 * Updated miner configs
-
 
 #### v1.1.5
 ##### 2019-12-22
@@ -148,12 +136,10 @@
 * Homepage header: show exchange rate in selected currency (rather than hardcoded USD)
 * Homepage header: show sat/USD or sat/EUR
 
-
 #### v1.1.4
 ###### 2019-12-04
 
 * First-class support for testnet/regtest
-
 
 #### v1.1.3
 ###### 2019-12-02
@@ -163,12 +149,10 @@
 * Version number in footer
 * `/changelog` linked in footer
 
-
 #### v1.1.2 
 ###### 2019-10-17
 
 * Add back map on `/peers` that was lost with recent bug
-
 
 #### v1.1.1
 ###### 2019-10-01
@@ -176,7 +160,6 @@
 * Add new default blacklist items for some 'hidden' RPCs
 * Print app version info to log on startup
 * Remove LTC site from footer
-
 
 #### v1.1.0
 ###### 2019-09-30
@@ -189,7 +172,6 @@
 * Fix for persisting arg values in UI on `/rpc-browser`
 * Misc minor fixes and ux tweaks
 
-
 #### v1.0.3
 ###### 2019-04-27
 
@@ -199,12 +181,10 @@
 * Identify destroyed fees
 * Misc minor fixes and ux tweaks
 
-
 #### v1.0.2
 ###### 2019-03-13
 
 * Fix for background color on light theme
-
 
 #### v1.0.1
 ###### 2019-03-13
@@ -214,7 +194,6 @@
 * Improved caching
 * Misc minor fixes and ux tweaks
 
-
 #### v1.0.0
 ###### 2019-02-23
 
