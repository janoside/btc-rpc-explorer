"use strict";

const debug = require("debug");
const debugLog = debug("btcexp:router");

const express = require('express');
const csurf = require('csurf');
const router = express.Router();
const util = require('util');
const moment = require('moment');
const qrcode = require('qrcode');
const bitcoinjs = require('groestlcoinjs-lib');
const sha256 = require("crypto-js/sha256");
const hexEnc = require("crypto-js/enc-hex");
const Decimal = require("decimal.js");
const asyncHandler = require("express-async-handler");
const markdown = require("markdown-it")();

const utils = require('./../app/utils.js');
const coins = require("./../app/coins.js");
const config = require("./../app/config.js");
const coreApi = require("./../app/api/coreApi.js");
const addressApi = require("./../app/api/addressApi.js");
const rpcApi = require("./../app/api/rpcApi.js");
const apiDocs = require("./../docs/api.js");
const btcQuotes = require("./../app/coins/btcQuotes.js");

const forceCsrf = csurf({ ignoreMethods: [] });




router.get("/docs", function(req, res, next) {
	res.locals.apiDocs = apiDocs;
	res.locals.route = req.query.route;

	res.locals.categories = [];
	apiDocs.routes.forEach(x => {
		let category = x.category;

		if (!res.locals.categories.find(y => (y.name == category))) {
			res.locals.categories.push({name:category, items:[]});
		}

		res.locals.categories.find(x => (x.name == category)).items.push(x);
	});

	res.render("api-docs");

	next();
});

router.get("/changelog", function(req, res, next) {
	res.locals.changelogHtml = markdown.render(global.apiChangelogMarkdown);

	res.render("api-changelog");

	next();
});

router.get("/version", function(req, res, next) {
	res.send(apiDocs.version);

	next();
});






/// BLOCKS

router.get("/blocks/tip/height", asyncHandler(async (req, res, next) => {
	try {
		const blockcount = await rpcApi.getBlockCount();

		res.send(blockcount.toString());

	} catch (e) {
		utils.logError("a39gfoeuew", e);

		res.json({success: false});
	}

	next();
}));

router.get("/blocks/tip/hash", function(req, res, next) {
	coreApi.getBlockchainInfo().then(function(getblockchaininfo){
		res.send(getblockchaininfo.bestblockhash.toString());
	}).catch(next);
});

router.get("/block/:hashOrHeight", asyncHandler(async (req, res, next) => {
	const hashOrHeight = req.params.hashOrHeight;
	let hash = (hashOrHeight.length == 64 ? hashOrHeight : null);

	try {

		if (hash == null) {
			hash = await coreApi.getBlockHashByHeight(parseInt(hashOrHeight));
		}

		const block = await coreApi.getBlockByHash(hash);

		res.json(block);

	} catch (e) {
		utils.logError("w9fgeddsuos", e);

		res.json({success: false});
	}

	next();
}));




/// TRANSACTIONS

router.get("/tx/:txid", function(req, res, next) {
	var txid = utils.asHash(req.params.txid);

	var promises = [];

	promises.push(coreApi.getRawTransactionsWithInputs([txid]));

	Promise.all(promises).then(function(results) {
		res.json(results[0].transactions[0]);

		next();

	}).catch(function(err) {
		res.json({success:false, error:err});

		next();
	});
});




/// BLOCKCHAIN

router.get("/blockchain/coins", function(req, res, next) {
	if (global.utxoSetSummary) {
		var supply = parseFloat(global.utxoSetSummary.total_amount).toString();

		res.send(supply.toString());

		next();

	} else {
		// estimated supply
		coreApi.getBlockchainInfo().then(function(getblockchaininfo){
			var estimatedSupply = utils.estimatedSupply(getblockchaininfo.blocks);
			res.send(estimatedSupply.toString());
		}).catch(next);
	}
});




/// MINING

router.get("/mining/hashrate", asyncHandler(async (req, res, next) => {
	try {
		var decimals = 3;

		if (req.query.decimals) {
			decimals = parseInt(req.query.decimals);
		}

		var blocksPerDay = 24 * 60 * 60 / coinConfig.targetBlockTimeSeconds;
		var rates = [];

		var timePeriods = [
			1 * blocksPerDay,
			7 * blocksPerDay,
			30 * blocksPerDay,
			90 * blocksPerDay,
			365 * blocksPerDay,
		];

		var promises = [];

		for (var i = 0; i < timePeriods.length; i++) {
			const index = i;
			const x = timePeriods[i];

			promises.push(new Promise(async (resolve, reject) => {
				try {
					const hashrate = await coreApi.getNetworkHashrate(x);
					var summary = utils.formatLargeNumber(hashrate, decimals);

					rates[index] = {
						val: parseFloat(summary[0]),

						unit: `${summary[1].name}hash`,
						unitAbbreviation: `${summary[1].abbreviation}H`,
						unitExponent: summary[1].exponent,
						unitMultiplier: summary[1].val,

						raw: summary[0] * summary[1].val,

						string1: `${summary[0]}x10^${summary[1].exponent}`,
						string2: `${summary[0]}e${summary[1].exponent}`,
						string3: `${(summary[0] * summary[1].val).toLocaleString()}`
					};

					resolve();

				} catch (ex) {
					utils.logError("8ehfwe8ehe", ex);

					resolve();
				}
			}));
		}

		await Promise.all(promises);

		res.json({
			"1Day": rates[0],
			"7Day": rates[1],
			"30Day": rates[2],
			"90day": rates[3],
			"365Day": rates[4]
		});

	} catch (e) {
		utils.logError("23reuhd8uw92D", e);

		res.json({
			error: typeof(e) == "string" ? e : utils.stringifySimple(e)
		});
	}
}));

router.get("/mining/diff-adj-estimate", asyncHandler(async (req, res, next) => {
	var promises = [];
	const getblockchaininfo = await utils.timePromise("api_diffAdjEst_getBlockchainInfo", coreApi.getBlockchainInfo());
	var currentBlock;
	var difficultyPeriod = parseInt(Math.floor(getblockchaininfo.blocks / coinConfig.difficultyAdjustmentBlockCount));
	var difficultyPeriodFirstBlockHeader;

	promises.push(utils.safePromise("api_diffAdjEst_getBlockHeaderByHeight", async () => {
		currentBlock = await coreApi.getBlockHeaderByHeight(getblockchaininfo.blocks);
	}));

	promises.push(utils.safePromise("api_diffAdjEst_getBlockHeaderByHeight2", async () => {
		let h = coinConfig.difficultyAdjustmentBlockCount * difficultyPeriod;
		difficultyPeriodFirstBlockHeader = await coreApi.getBlockHeaderByHeight(h);
	}));

	await Promise.all(promises);

	var firstBlockHeader = difficultyPeriodFirstBlockHeader;
	var heightDiff = currentBlock.height - firstBlockHeader.height;
	var blockCount = heightDiff + 1;
	var timeDiff = currentBlock.mediantime - firstBlockHeader.mediantime;
	var timePerBlock = timeDiff / heightDiff;
	var dt = new Date().getTime() / 1000 - firstBlockHeader.time;
	var predictedBlockCount = dt / coinConfig.targetBlockTimeSeconds;
	var timePerBlock2 = dt / heightDiff;

<<<<<<< HEAD
=======
	var blockRatioPercent = new Decimal(blockCount / predictedBlockCount).times(100);
	if (blockRatioPercent > 400) {
		blockRatioPercent = new Decimal(400);
	}
	if (blockRatioPercent < 25) {
		blockRatioPercent = new Decimal(25);
	}
		
>>>>>>> 46a50358
	if (predictedBlockCount > blockCount) {
		var diffAdjPercent = new Decimal(100).minus(blockRatioPercent).times(-1);
		//diffAdjPercent = diffAdjPercent * -1;

	} else {
<<<<<<< HEAD
		var diffAdjPercent = new Decimal(100).minus(new Decimal(predictedBlockCount / blockCount).times(100));
	}

=======
		var diffAdjPercent = blockRatioPercent.minus(new Decimal(100));
	}
	
>>>>>>> 46a50358
	res.send(diffAdjPercent.toFixed(2).toString());
}));




/// MEMPOOL

router.get("/mempool/count", function(req, res, next) {
	coreApi.getMempoolInfo().then(function(info){
		res.send(info.size.toString());
	}).catch(next);
});

router.get("/mempool/fees", function(req, res, next) {
	var feeConfTargets = [1, 3, 6, 144];
	coreApi.getSmartFeeEstimates("CONSERVATIVE", feeConfTargets).then(function(rawSmartFeeEstimates){
		var smartFeeEstimates = {};

		for (var i = 0; i < feeConfTargets.length; i++) {
			var rawSmartFeeEstimate = rawSmartFeeEstimates[i];
			if (rawSmartFeeEstimate.errors) {
				smartFeeEstimates[feeConfTargets[i]] = "?";

			} else {
				smartFeeEstimates[feeConfTargets[i]] = parseInt(new Decimal(rawSmartFeeEstimate.feerate).times(coinConfig.baseCurrencyUnit.multiplier).dividedBy(1000));
			}
		}

		var results = {
			"nextBlock":smartFeeEstimates[1],
			"30min":smartFeeEstimates[3],
			"60min":smartFeeEstimates[6],
			"1day":smartFeeEstimates[144]
		};

		res.json(results);

	}).catch(next);
});





/// UTIL

router.get("/util/xyzpub/:extendedPubkey", asyncHandler(async (req, res, next) => {
	try {
		const extendedPubkey = req.params.extendedPubkey;
		res.locals.extendedPubkey = extendedPubkey;


		let limit = 20;
		if (req.query.limit) {
			limit = parseInt(req.query.limit);
		}

		let offset = 0;
		if (req.query.offset) {
			offset = parseInt(req.query.offset);
		}


		let receiveAddresses = [];
		let changeAddresses = [];
		let relatedKeys = [];

		let outputType = "Unknown";
		let outputTypeDesc = null;
		let bip32Path = "Unknown";

		// if xpub/ypub/zpub convert to address under path m/0/0
		if (extendedPubkey.match(/^(xpub|tpub).*$/)) {
			outputType = "P2PKH";
			outputTypeDesc = "Pay to Public Key Hash";
			bip32Path = "m/44'/17'";

			const xpub_tpub = global.activeBlockchain == "main" ? "xpub" : "tpub";
			const ypub_upub = global.activeBlockchain == "main" ? "ypub" : "upub";
			const zpub_vpub = global.activeBlockchain == "main" ? "zpub" : "vpub";

			let xpub = extendedPubkey;
			if (!extendedPubkey.startsWith(xpub_tpub)) {
				xpub = utils.xpubChangeVersionBytes(extendedPubkey, xpub_tpub);
			}

			receiveAddresses = utils.bip32Addresses(extendedPubkey, "p2pkh", 0, limit, offset);
			changeAddresses = utils.bip32Addresses(extendedPubkey, "p2pkh", 1, limit, offset);

			if (!extendedPubkey.startsWith(xpub_tpub)) {
				relatedKeys.push({
					keyType: xpub_tpub,
					key: utils.xpubChangeVersionBytes(xpub, xpub_tpub),
					outputType: "P2PKH",
					firstAddress: utils.bip32Addresses(xpub, "p2pkh", 0, 1, 0)[0]
				});
			}

			relatedKeys.push({
				keyType: ypub_upub,
				key: utils.xpubChangeVersionBytes(xpub, ypub_upub),
				outputType: "P2WPKH in P2SH",
				firstAddress: utils.bip32Addresses(xpub, "p2sh(p2wpkh)", 0, 1, 0)[0]
			});

			relatedKeys.push({
				keyType: zpub_vpub,
				key: utils.xpubChangeVersionBytes(xpub, zpub_vpub),
				outputType: "P2WPKH",
				firstAddress: utils.bip32Addresses(xpub, "p2wpkh", 0, 1, 0)[0]
			});

		} else if (extendedPubkey.match(/^(ypub|upub).*$/)) {
			outputType = "P2WPKH in P2SH";
			outputTypeDesc = "Pay to Witness Public Key Hash (P2WPKH) wrapped inside Pay to Script Hash (P2SH), aka Wrapped Segwit";
			bip32Path = "m/49'/17'";

			const xpub_tpub = global.activeBlockchain == "main" ? "xpub" : "tpub";
			const zpub_vpub = global.activeBlockchain == "main" ? "zpub" : "vpub";

			const xpub = utils.xpubChangeVersionBytes(extendedPubkey, xpub_tpub);

			receiveAddresses = utils.bip32Addresses(xpub, "p2sh(p2wpkh)", 0, limit, offset);
			changeAddresses = utils.bip32Addresses(xpub, "p2sh(p2wpkh)", 1, limit, offset);

			relatedKeys.push({
				keyType: xpub_tpub,
				key: xpub,
				outputType: "P2PKH",
				firstAddress: utils.bip32Addresses(xpub, "p2pkh", 0, 1, 0)[0]
			});

			relatedKeys.push({
				keyType: zpub_vpub,
				key: utils.xpubChangeVersionBytes(xpub, zpub_vpub),
				outputType: "P2WPKH",
				firstAddress: utils.bip32Addresses(xpub, "p2wpkh", 0, 1, 0)[0]
			});

		} else if (extendedPubkey.match(/^(zpub|vpub).*$/)) {
			outputType = "P2WPKH";
			outputTypeDesc = "Pay to Witness Public Key Hash, aka Native Segwit";
			bip32Path = "m/84'/17'";

			const xpub_tpub = global.activeBlockchain == "main" ? "xpub" : "tpub";
			const ypub_upub = global.activeBlockchain == "main" ? "ypub" : "upub";

			const xpub = utils.xpubChangeVersionBytes(extendedPubkey, xpub_tpub);

			receiveAddresses = utils.bip32Addresses(xpub, "p2wpkh", 0, limit, offset);
			changeAddresses = utils.bip32Addresses(xpub, "p2wpkh", 1, limit, offset);

			relatedKeys.push({
				keyType: xpub_tpub,
				key: xpub,
				outputType: "P2PKH",
				firstAddress: utils.bip32Addresses(xpub, "p2pkh", 0, 1, 0)[0]
			});

			relatedKeys.push({
				keyType: ypub_upub,
				key: utils.xpubChangeVersionBytes(xpub, ypub_upub),
				outputType: "P2WPKH in P2SH",
				firstAddress: utils.bip32Addresses(xpub, "p2sh(p2wpkh)", 0, 1, 0)[0]
			});

		} else if (extendedPubkey.startsWith("Ypub")) {
			outputType = "Multi-Sig P2WSH in P2SH";
			bip32Path = "-";

		} else if (extendedPubkey.startsWith("Zpub")) {
			outputType = "Multi-Sig P2WSH";
			bip32Path = "-";
		}


		res.json({
			keyType: extendedPubkey.substring(0, 4),
			outputType: outputType,
			outputTypeDesc: outputTypeDesc,
			bip32Path: bip32Path,
			relatedKeys: relatedKeys,
			receiveAddresses: receiveAddresses,
			changeAddresses: changeAddresses
		});

		next();

	} catch (err) {
		res.locals.pageErrors.push(utils.logError("0923tygdusde", err));

		next();
	}
}));





/// PRICE

router.get("/price/:currency/sats", function(req, res, next) {
	var result = 0;
	var amount = 1.0;
	var currency = req.params.currency.toLowerCase();
	if (global.exchangeRates != null && global.exchangeRates[currency] != null) {
		var satsRateData = utils.satoshisPerUnitOfLocalCurrency(currency);
		result = satsRateData.amtRaw;
	}
	else if (currency == "xau" && global.exchangeRates != null && global.goldExchangeRates != null) {
		var dec = new Decimal(amount);
		dec = dec.times(global.exchangeRates.usd).dividedBy(global.goldExchangeRates.usd);
		var satCurrencyType = global.currencyTypes["gro"];
		var one = new Decimal(1);
		dec = one.dividedBy(dec);
		dec = dec.times(satCurrencyType.multiplier);

		result = dec.toFixed(0);
	}

	res.send(result.toString());
	next();
});

router.get("/price/:currency/marketcap", function(req, res, next) {
	var result = 0;

	coreApi.getBlockchainInfo().then(function(getblockchaininfo){
		var estimatedSupply = utils.estimatedSupply(getblockchaininfo.blocks);
		var price = 0;

		var amount = 1.0;
		var currency = req.params.currency.toLowerCase();
		if (global.exchangeRates != null && global.exchangeRates[currency] != null) {
			var formatData = utils.formatExchangedCurrency(amount, currency);
			price = parseFloat(formatData.valRaw).toFixed(2);
		}
		else if (currency == "xau" && global.exchangeRates != null && global.goldExchangeRates != null) {
			var dec = new Decimal(amount);
			dec = dec.times(global.exchangeRates.usd).dividedBy(global.goldExchangeRates.usd);
			var exchangedAmt = parseFloat(Math.round(dec * 100) / 100).toFixed(2);
			price = exchangedAmt;
		}

		result = estimatedSupply * price;
		res.send(result.toFixed(2).toString());
		next();

	}).catch(next);
});

router.get("/price/:currency", function(req, res, next) {
	var result = 0;
	var amount = 1.0;
	var currency = req.params.currency.toLowerCase();

	if (global.exchangeRates != null && global.exchangeRates[currency] != null) {
		var formatData = utils.formatExchangedCurrency(amount, currency);
		result = formatData.val;
	} else if (currency == "xau" && global.exchangeRates != null && global.goldExchangeRates != null) {
		var dec = new Decimal(amount);
		dec = dec.times(global.exchangeRates.usd).dividedBy(global.goldExchangeRates.usd);
		var exchangedAmt = parseFloat(Math.round(dec * 100) / 100).toFixed(2);
		result = utils.addThousandsSeparators(exchangedAmt);
	}

	res.send(result.toString());

	next();
});

router.get("/price", function(req, res, next) {
	var amount = 1.0;
	var result = {};

	["usd", "eur", "gbp", "xau"].forEach(currency => {
		if (global.exchangeRates != null && global.exchangeRates[currency] != null) {
			var formatData = utils.formatExchangedCurrency(amount, currency);
			result[currency] = formatData.val;

		} else if (currency == "xau" && global.exchangeRates != null && global.goldExchangeRates != null) {
			var dec = new Decimal(amount);
			dec = dec.times(global.exchangeRates.usd).dividedBy(global.goldExchangeRates.usd);
			var exchangedAmt = parseFloat(Math.round(dec * 100) / 100).toFixed(2);
			result[currency] = utils.addThousandsSeparators(exchangedAmt);
		}
	});


	res.json(result);

	next();
});




/// FUN

router.get("/quotes/random", function(req, res, next) {
	var index = utils.randomInt(0, btcQuotes.items.length);

	res.json(btcQuotes.items[index]);

	next();
});

router.get("/quotes/:quoteIndex", function(req, res, next) {
	var index = parseInt(req.params.quoteIndex);

	res.json(btcQuotes.items[index]);

	next();
});

router.get("/quotes/all", function(req, res, next) {
	res.json(btcQuotes.items);

	next();
});


module.exports = router;<|MERGE_RESOLUTION|>--- conflicted
+++ resolved
@@ -267,8 +267,6 @@
 	var predictedBlockCount = dt / coinConfig.targetBlockTimeSeconds;
 	var timePerBlock2 = dt / heightDiff;
 
-<<<<<<< HEAD
-=======
 	var blockRatioPercent = new Decimal(blockCount / predictedBlockCount).times(100);
 	if (blockRatioPercent > 400) {
 		blockRatioPercent = new Decimal(400);
@@ -276,22 +274,15 @@
 	if (blockRatioPercent < 25) {
 		blockRatioPercent = new Decimal(25);
 	}
-		
->>>>>>> 46a50358
+
 	if (predictedBlockCount > blockCount) {
 		var diffAdjPercent = new Decimal(100).minus(blockRatioPercent).times(-1);
 		//diffAdjPercent = diffAdjPercent * -1;
 
 	} else {
-<<<<<<< HEAD
-		var diffAdjPercent = new Decimal(100).minus(new Decimal(predictedBlockCount / blockCount).times(100));
-	}
-
-=======
 		var diffAdjPercent = blockRatioPercent.minus(new Decimal(100));
 	}
-	
->>>>>>> 46a50358
+
 	res.send(diffAdjPercent.toFixed(2).toString());
 }));
 
