"use strict";

const debug = require("debug");
const debugLog = debug("btcexp:router");

const express = require('express');
const csurf = require('csurf');
const router = express.Router();
const util = require('util');
const moment = require('moment');
const bitcoinCore = require("btc-rpc-client");
const qrcode = require('qrcode');
const bitcoinjs = require('bitcoinjs-lib');
const sha256 = require("crypto-js/sha256");
const hexEnc = require("crypto-js/enc-hex");
const Decimal = require("decimal.js");
const semver = require("semver");
const markdown = require("markdown-it")();
const asyncHandler = require("express-async-handler");

const utils = require('./../app/utils.js');
const coins = require("./../app/coins.js");
const config = require("./../app/config.js");
const coreApi = require("./../app/api/coreApi.js");
const addressApi = require("./../app/api/addressApi.js");
const rpcApi = require("./../app/api/rpcApi.js");

const forceCsrf = csurf({ ignoreMethods: [] });

var noTxIndexMsg = "\n\nYour node does not have **txindex** enabled. Without it, you can only lookup wallet, mempool, and recently confirmed transactions by their **txid**. Searching for non-wallet transactions that were confirmed more than "+config.noTxIndexSearchDepth+" blocks ago is only possible if the confirmed block height is available.";

router.get("/", asyncHandler(async (req, res, next) => {
	try {
		if (req.session.host == null || req.session.host.trim() == "") {
			if (req.cookies['rpc-host']) {
				res.locals.host = req.cookies['rpc-host'];
			}

			if (req.cookies['rpc-port']) {
				res.locals.port = req.cookies['rpc-port'];
			}

			if (req.cookies['rpc-username']) {
				res.locals.username = req.cookies['rpc-username'];
			}

			res.render("connect");
			res.end();

			return;
		}

		res.locals.homepage = true;
		
		// don't need timestamp on homepage "blocks-list", this flag disables
		res.locals.hideTimestampColumn = true;


		// variables used by blocks-list.pug
		res.locals.offset = 0;
		res.locals.sort = "desc";

		var feeConfTargets = [1, 6, 144, 1008];
		res.locals.feeConfTargets = feeConfTargets;


		var promises = [];

		// promiseResults[0]
		promises.push(new Promise(async (resolve, reject) => {
			res.locals.mempoolInfo = await utils.timePromise("promises.index.getMempoolInfo", coreApi.getMempoolInfo());
			
			resolve();
		}));

		promises.push(new Promise(async (resolve, reject) => {
			res.locals.miningInfo = await utils.timePromise("promises.index.getMiningInfo", coreApi.getMiningInfo());

			resolve();
		}));

		promises.push(new Promise(async (resolve, reject) => {
			const rawSmartFeeEstimates = await utils.timePromise("promises.index.getSmartFeeEstimates", coreApi.getSmartFeeEstimates("CONSERVATIVE", feeConfTargets));

			var smartFeeEstimates = {};

			for (var i = 0; i < feeConfTargets.length; i++) {
				var rawSmartFeeEstimate = rawSmartFeeEstimates[i];

				if (rawSmartFeeEstimate.errors) {
					smartFeeEstimates[feeConfTargets[i]] = "?";

				} else {
					smartFeeEstimates[feeConfTargets[i]] = parseInt(new Decimal(rawSmartFeeEstimate.feerate).times(coinConfig.baseCurrencyUnit.multiplier).dividedBy(1000));
				}
			}

			res.locals.smartFeeEstimates = smartFeeEstimates;

			resolve();
		}));

		promises.push(new Promise(async (resolve, reject) => {
			res.locals.hashrate7d = await utils.timePromise("promises.index.getNetworkHashrate-1008", coreApi.getNetworkHashrate(1008));

			resolve();
		}));

		promises.push(new Promise(async (resolve, reject) => {
			res.locals.hashrate30d = await utils.timePromise("promises.index.getNetworkHashrate-4320", coreApi.getNetworkHashrate(4320));

			resolve();
		}));


		const getblockchaininfo = await utils.timePromise("promises.index.getBlockchainInfo", coreApi.getBlockchainInfo());
		res.locals.getblockchaininfo = getblockchaininfo;

		res.locals.difficultyPeriod = parseInt(Math.floor(getblockchaininfo.blocks / coinConfig.difficultyAdjustmentBlockCount));
			

		var blockHeights = [];
		if (getblockchaininfo.blocks) {
			// +1 to page size here so we have the next block to calculate T.T.M.
			for (var i = 0; i < (config.site.homepage.recentBlocksCount + 1); i++) {
				blockHeights.push(getblockchaininfo.blocks - i);
			}
		} else if (global.activeBlockchain == "regtest") {
			// hack: default regtest node returns getblockchaininfo.blocks=0, despite having a genesis block
			// hack this to display the genesis block
			blockHeights.push(0);
		}

		promises.push(new Promise(async (resolve, reject) => {
			const rawblockstats = await utils.timePromise("promises.index.getBlocksStatsByHeight", coreApi.getBlocksStatsByHeight(blockHeights));

			if (rawblockstats && rawblockstats.length > 0 && rawblockstats[0] != null) {
				res.locals.blockstatsByHeight = {};

				for (var i = 0; i < rawblockstats.length; i++) {
					var blockstats = rawblockstats[i];

					res.locals.blockstatsByHeight[blockstats.height] = blockstats;
				}
			}

			resolve();
		}));

		promises.push(new Promise(async (resolve, reject) => {
			let h = coinConfig.difficultyAdjustmentBlockCount * res.locals.difficultyPeriod;
			res.locals.difficultyPeriodFirstBlockHeader = await utils.timePromise("promises.index.getBlockHeaderByHeight", coreApi.getBlockHeaderByHeight(h));
			
			resolve();
		}));

		promises.push(new Promise(async (resolve, reject) => {
			const latestBlocks = await utils.timePromise(`promises.index.getBlocksByHeight`, coreApi.getBlocksByHeight(blockHeights));

			res.locals.latestBlocks = latestBlocks;
			res.locals.blocksUntilDifficultyAdjustment = ((res.locals.difficultyPeriod + 1) * coinConfig.difficultyAdjustmentBlockCount) - latestBlocks[0].height;
			
			resolve();
		}));

		var targetBlocksPerDay = 24 * 60 * 60 / global.coinConfig.targetBlockTimeSeconds;
		res.locals.targetBlocksPerDay = targetBlocksPerDay;

		if (getblockchaininfo.chain !== 'regtest') {
			/*promises.push(new Promise(async (resolve, reject) => {
				res.locals.txStats = await utils.timePromise("promises.index.getTxCountStats", coreApi.getTxCountStats(targetBlocksPerDay / 4, -targetBlocksPerDay, "latest"));
				
				resolve();
			}));*/

			var chainTxStatsIntervals = [ [targetBlocksPerDay, "24 hours"], [7 * targetBlocksPerDay, "7 days"], [30 * targetBlocksPerDay, "30 days"] ]
				.filter(dat => dat[0] <= getblockchaininfo.blocks);

			res.locals.chainTxStats = {};
			for (var i = 0; i < chainTxStatsIntervals.length; i++) {
				promises.push(new Promise(async (resolve, reject) => {
					res.locals.chainTxStats[chainTxStatsIntervals[i][0]] = await utils.timePromise(`promises.index.getChainTxStats-${chainTxStatsIntervals[i][0]}`, coreApi.getChainTxStats(chainTxStatsIntervals[i][0]));
					
					resolve();
				}));
			}

			chainTxStatsIntervals.push([-1, "All time"]);
			res.locals.chainTxStatsIntervals = chainTxStatsIntervals;

			promises.push(new Promise(async (resolve, reject) => {
				res.locals.chainTxStats[-1] = await utils.timePromise(`promises.index.getChainTxStats-allTime`, coreApi.getChainTxStats(getblockchaininfo.blocks - 1));
				
				resolve();
			}));
		}

		promises.push(new Promise(async (resolve, reject) => {
			try {
				let blockTemplate = await global.rpcClient.command('getblocktemplate', {"rules": ["segwit"]});

				res.locals.nextBlockTemplate = blockTemplate;
				
				var minFeeRate = 1000000;
				var maxFeeRate = 0;
				var minFeeTxid = null;
				var maxFeeTxid = null;

				var parentTxIndexes = new Set();
				blockTemplate.transactions.forEach(tx => {
					if (tx.depends && tx.depends.length > 0) {
						tx.depends.forEach(index => {
							parentTxIndexes.add(index);
						});
					}
				});

				var txIndex = 1;
				blockTemplate.transactions.forEach(tx => {
					var feeRate = tx.fee / tx.weight * 4;
					if (tx.depends && tx.depends.length > 0) {
						var totalFee = tx.fee;
						var totalWeight = tx.weight;

						tx.depends.forEach(index => {
							totalFee += blockTemplate.transactions[index - 1].fee;
							totalWeight += blockTemplate.transactions[index - 1].weight;
						});

						tx.avgFeeRate = totalFee / totalWeight * 4;
					}

					// txs that are ancestors should not be included in min/max
					// calculations since their native fee rate is different than
					// their effective fee rate (which takes descendant fee rates
					// into account)
					if (!parentTxIndexes.has(txIndex) && (!tx.depends || tx.depends.length == 0)) {
						if (feeRate < minFeeRate) {
							minFeeRate = feeRate;
							minFeeTxid = tx.txid;
						}

						if (feeRate > maxFeeRate) {
							maxFeeRate = feeRate;
							maxFeeTxid = tx.txid;
						}
					}

					txIndex++;
				});

				res.locals.nextBlockFeeRateGroups = [];
				var groupCount = 10;
				for (var i = 0; i < groupCount; i++) {
					res.locals.nextBlockFeeRateGroups.push({
						minFeeRate: minFeeRate + i * (maxFeeRate - minFeeRate) / groupCount,
						maxFeeRate: minFeeRate + (i + 1) * (maxFeeRate - minFeeRate) / groupCount,
						totalWeight: 0,
						txidCount: 0,
						//txids: []
					});
				}

				var txIncluded = 0;
				blockTemplate.transactions.forEach(tx => {
					var feeRate = tx.avgFeeRate ? tx.avgFeeRate : (tx.fee / tx.weight * 4);

					for (var i = 0; i < res.locals.nextBlockFeeRateGroups.length; i++) {
						if (feeRate >= res.locals.nextBlockFeeRateGroups[i].minFeeRate) {
							if (feeRate < res.locals.nextBlockFeeRateGroups[i].maxFeeRate) {
								res.locals.nextBlockFeeRateGroups[i].totalWeight += tx.weight;
								res.locals.nextBlockFeeRateGroups[i].txidCount++;
								
								//res.locals.nextBlockFeeRateGroups[i].txids.push(tx.txid);

								txIncluded++;

								break;
							}
						}
					}
				});

				res.locals.nextBlockFeeRateGroups.forEach(group => {
					group.weightRatio = group.totalWeight / blockTemplate.weightlimit;
				});



				res.locals.nextBlockMinFeeRate = minFeeRate;
				res.locals.nextBlockMaxFeeRate = maxFeeRate;
				res.locals.nextBlockMinFeeTxid = minFeeTxid;
				res.locals.nextBlockMaxFeeTxid = maxFeeTxid;

				var subsidy = coinConfig.blockRewardFunction(blockTemplate.height, global.activeBlockchain);

				res.locals.nextBlockTotalFees = new Decimal(blockTemplate.coinbasevalue).dividedBy(coinConfig.baseCurrencyUnit.multiplier).minus(new Decimal(subsidy));

				resolve();

			} catch (err) {
				utils.logError("3r8weyhfugehe", err);

				resolve();
			}
		}));


		await Promise.all(promises);
		
		
		var firstBlockHeader = res.locals.difficultyPeriodFirstBlockHeader;
		var currentBlock = res.locals.latestBlocks[0];
		var heightDiff = currentBlock.height - firstBlockHeader.height;
		var blockCount = heightDiff + 1;
		var timeDiff = currentBlock.mediantime - firstBlockHeader.mediantime;
		var timePerBlock = timeDiff / heightDiff;
		var timePerBlockDuration = moment.duration(timePerBlock * 1000);
		var daysUntilAdjustment = new Decimal(res.locals.blocksUntilDifficultyAdjustment).times(timePerBlock).dividedBy(60 * 60 * 24);
		var hoursUntilAdjustment = new Decimal(res.locals.blocksUntilDifficultyAdjustment).times(timePerBlock).dividedBy(60 * 60);
		var duaDP1 = daysUntilAdjustment.toDP(1);
		var daysUntilAdjustmentStr = daysUntilAdjustment > 1 ? `~${duaDP1} day${duaDP1 == "1" ? "" : "s"}` : "< 1 day";
		var hoursUntilAdjustmentStr = hoursUntilAdjustment > 1 ? `~${hoursUntilAdjustment.toDP(0)} hr${hoursUntilAdjustment.toDP(1) == "1" ? "" : "s"}` : "< 1 hr";
		var nowTime = new Date().getTime() / 1000;
		var dt = nowTime - firstBlockHeader.time;
		var timePerBlock2 = dt / heightDiff;
		var predictedBlockCount = dt / coinConfig.targetBlockTimeSeconds;

		if (predictedBlockCount > blockCount) {
			var diffAdjPercent = new Decimal(100).minus(new Decimal(blockCount / predictedBlockCount).times(100)).times(-1);
			var diffAdjText = `Blocks during the current difficulty epoch have taken this long, on average, to be mined. If this pace continues, then in ${res.locals.blocksUntilDifficultyAdjustment.toLocaleString()} block${res.locals.blocksUntilDifficultyAdjustment == 1 ? "" : "s"} (${daysUntilAdjustmentStr}) the difficulty will adjust downward: -${diffAdjPercent.toDP(1)}%`;
			var diffAdjSign = "-";
			var textColorClass = "text-danger";

		} else {
			var diffAdjPercent = new Decimal(100).minus(new Decimal(predictedBlockCount / blockCount).times(100));
			var diffAdjText = `Blocks during the current difficulty epoch have taken this long, on average, to be mined. If this pace continues, then in ${res.locals.blocksUntilDifficultyAdjustment.toLocaleString()} block${res.locals.blocksUntilDifficultyAdjustment == 1 ? "" : "s"} (${daysUntilAdjustmentStr}) the difficulty will adjust upward: +${diffAdjPercent.toDP(1)}%`;
			var diffAdjSign = "+";
			var textColorClass = "text-success";
		}

		res.locals.difficultyAdjustmentData = {
			estimateAvailable: !isNaN(diffAdjPercent),

			blockCount: blockCount,
			blocksLeft: res.locals.blocksUntilDifficultyAdjustment,
			daysLeftStr: daysUntilAdjustmentStr,
			timeLeftStr: (daysUntilAdjustment < 1 ? hoursUntilAdjustmentStr : daysUntilAdjustmentStr),
			calculationBlockCount: heightDiff,
			currentEpoch: res.locals.difficultyPeriod,

			delta: diffAdjPercent,
			sign: diffAdjSign,

			timePerBlock: timePerBlock,
			firstBlockTime: firstBlockHeader.time,
			nowTime: nowTime,
			dt: dt,
			predictedBlockCount: predictedBlockCount,

			//nameDesc: `Estimate for the difficulty adjustment that will occur in ${res.locals.blocksUntilDifficultyAdjustment.toLocaleString()} block${res.locals.blocksUntilDifficultyAdjustment == 1 ? "" : "s"} (${daysUntilAdjustmentStr}). This is calculated using the average block time over the last ${heightDiff} block(s). This estimate becomes more reliable as the difficulty epoch nears its end.`,
		};


		res.render("index");

		next();

	} catch (err) {
		utils.logError("238023hw87gddd", err);
					
		res.locals.userMessage = "Error building page: " + err;

		res.render("index");

		next();
	}
}));

router.get("/node-details", asyncHandler(async (req, res, next) => {
	try {
		const promises = [];

		promises.push(new Promise(async (resolve, reject) => {
			res.locals.getblockchaininfo = await utils.timePromise("promises.node-details.getBlockchainInfo", coreApi.getBlockchainInfo());

			resolve();
		}));

		promises.push(new Promise(async (resolve, reject) => {
			res.locals.getnetworkinfo = await utils.timePromise("promises.node-details.getNetworkInfo", coreApi.getNetworkInfo());

			resolve();
		}));

		promises.push(new Promise(async (resolve, reject) => {
			res.locals.uptimeSeconds = await utils.timePromise("promises.node-details.getUptimeSeconds", coreApi.getUptimeSeconds());

			resolve();
		}));

		promises.push(new Promise(async (resolve, reject) => {
			res.locals.getnettotals = await utils.timePromise("promises.node-details.getNetTotals", coreApi.getNetTotals());

			resolve();
		}));

		await Promise.all(promises);

		res.render("node-details");

		next();

	} catch (err) {
		utils.logError("32978efegdde", err);
					
		res.locals.userMessage = "Error building page: " + err;

		res.render("node-details");

		next();
	}
}));

router.get("/mempool-summary", asyncHandler(async (req, res, next) => {
	try {
		res.locals.satoshiPerByteBucketMaxima = coinConfig.feeSatoshiPerByteBucketMaxima;

		res.render("mempool-summary");

		next();

	} catch (err) {
		utils.logError("390824yw7e332", err);
					
		res.locals.userMessage = "Error building page: " + err;

		res.render("mempool-summary");

		next();
	}
}));

router.get("/peers", asyncHandler(async (req, res, next) => {
	try {
		const promises = [];

		promises.push(new Promise(async (resolve, reject) => {
			res.locals.peerSummary = await utils.timePromise("promises.peers.getPeerSummary", coreApi.getPeerSummary());

			resolve();
		}));

		await Promise.all(promises);

		var peerSummary = res.locals.peerSummary;

		var peerIps = [];
		for (var i = 0; i < peerSummary.getpeerinfo.length; i++) {
			var ipWithPort = peerSummary.getpeerinfo[i].addr;
			if (ipWithPort.lastIndexOf(":") >= 0) {
				var ip = ipWithPort.substring(0, ipWithPort.lastIndexOf(":"));
				if (ip.trim().length > 0) {
					peerIps.push(ip.trim());
				}
			}
		}

		if (peerIps.length > 0) {
			res.locals.peerIpSummary = await utils.timePromise("promises.peers.geoLocateIpAddresses", utils.geoLocateIpAddresses(peerIps));
			res.locals.mapBoxComApiAccessKey = config.credentials.mapBoxComApiAccessKey;
		}


		res.render("peers");

		next();

	} catch (err) {
		utils.logError("394rhweghe", err);
					
		res.locals.userMessage = "Error: " + err;

		res.render("peers");

		next();
	}
}));

router.post("/connect", function(req, res, next) {
	var host = req.body.host;
	var port = req.body.port;
	var username = req.body.username;
	var password = req.body.password;

	res.cookie('rpc-host', host);
	res.cookie('rpc-port', port);
	res.cookie('rpc-username', username);

	req.session.host = host;
	req.session.port = port;
	req.session.username = username;

	var newClient = new bitcoinCore({
		host: host,
		port: port,
		username: username,
		password: password,
		timeout: 30000
	});

	debugLog("created new rpc client: " + newClient);

	global.rpcClient = newClient;

	req.session.userMessage = "<span class='font-weight-bold'>Connected via RPC</span>: " + username + " @ " + host + ":" + port;
	req.session.userMessageType = "success";

	res.redirect("/");
});

router.get("/disconnect", function(req, res, next) {
	res.cookie('rpc-host', "");
	res.cookie('rpc-port', "");
	res.cookie('rpc-username', "");

	req.session.host = "";
	req.session.port = "";
	req.session.username = "";

	debugLog("destroyed rpc client.");

	global.rpcClient = null;

	req.session.userMessage = "Disconnected from node.";
	req.session.userMessageType = "success";

	res.redirect("/");
});

router.get("/changeSetting", function(req, res, next) {
	if (req.query.name) {
		if (!req.session.userSettings) {
			req.session.userSettings = {};
		}

		req.session.userSettings[req.query.name] = req.query.value;

		var userSettings = JSON.parse(req.cookies["user-settings"] || "{}");
		userSettings[req.query.name] = req.query.value;

		res.cookie("user-settings", JSON.stringify(userSettings));
	}

	res.redirect(req.headers.referer);
});

router.get("/session-data", function(req, res, next) {
	if (req.query.action && req.query.data) {
		let action = req.query.action;
		let data = req.query.data;

		if (action == "add-rpc-favorite") {
			if (!req.session.favoriteRpcCommands) {
				req.session.favoriteRpcCommands = [];
			}

			if (!req.session.favoriteRpcCommands.includes(data)) {
				req.session.favoriteRpcCommands.push(data);
			}

			req.session.favoriteRpcCommands.sort();
		}

		if (action == "remove-rpc-favorite") {
			if (!req.session.favoriteRpcCommands) {
				req.session.favoriteRpcCommands = [];
			}

			if (req.session.favoriteRpcCommands.includes(data)) {
				req.session.favoriteRpcCommands.splice(req.session.favoriteRpcCommands.indexOf(data), 1);
			}
		}
	}

	res.redirect(req.headers.referer);
});

router.get("/user-settings", function(req, res, next) {
	res.render("user-settings");

	next();
});

router.get("/blocks", asyncHandler(async (req, res, next) => {
	try {
		var limit = config.site.browseBlocksPageSize;
		var offset = 0;
		var sort = "desc";

		if (req.query.limit) {
			limit = parseInt(req.query.limit);
		}

		if (req.query.offset) {
			offset = parseInt(req.query.offset);
		}

		if (req.query.sort) {
			sort = req.query.sort;
		}

		res.locals.limit = limit;
		res.locals.offset = offset;
		res.locals.sort = sort;
		res.locals.paginationBaseUrl = "./blocks";

		// if pruning is active, global.pruneHeight is used when displaying this page
		// global.pruneHeight is updated whenever we send a getblockchaininfo RPC to the node

		var getblockchaininfo = await utils.timePromise("promises.blocks.geoLocateIpAddresses", coreApi.getBlockchainInfo());

		res.locals.blockCount = getblockchaininfo.blocks;
		res.locals.blockOffset = offset;

		var blockHeights = [];
		if (sort == "desc") {
			for (var i = (getblockchaininfo.blocks - offset); i > (getblockchaininfo.blocks - offset - limit - 1); i--) {
				if (i >= 0) {
					blockHeights.push(i);
				}
			}
		} else {
			for (var i = offset - 1; i < (offset + limit); i++) {
				if (i >= 0) {
					blockHeights.push(i);
				}
			}
		}

		blockHeights = blockHeights.filter((h) => {
			return h >= 0 && h <= getblockchaininfo.blocks;
		});


		var promises = [];

		promises.push(new Promise(async (resolve, reject) => {
			res.locals.blocks = await utils.timePromise("promises.blocks.getBlocksByHeight", coreApi.getBlocksByHeight(blockHeights));

			resolve();
		}));

		promises.push(new Promise(async (resolve, reject) => {
			try {
				var rawblockstats = await utils.timePromise("promises.blocks.getBlocksStatsByHeight", coreApi.getBlocksStatsByHeight(blockHeights));

				if (rawblockstats != null && rawblockstats.length > 0 && rawblockstats[0] != null) {
					res.locals.blockstatsByHeight = {};

					for (var i = 0; i < rawblockstats.length; i++) {
						var blockstats = rawblockstats[i];

						res.locals.blockstatsByHeight[blockstats.height] = blockstats;
					}
				}

				resolve();

			} catch (err) {
				if (!global.prunedBlockchain) {
					reject(err);

				} else {
					// failure may be due to pruning, let it pass
					// TODO: be more discerning here
					resolve();
				}
			}
		}));


		await Promise.all(promises);

		res.render("blocks");

		next();

	} catch (err) {
		res.locals.pageErrors.push(utils.logError("32974hrbfbvc", err));

		res.locals.userMessage = "Error: " + err;

		res.render("blocks");

		next();
	}
}));

router.get("/mining-summary", asyncHandler(async (req, res, next) => {
	try {
		var getblockchaininfo = await utils.timePromise("promises.mining-summary.getBlockchainInfo", coreApi.getBlockchainInfo());

		res.locals.currentBlockHeight = getblockchaininfo.blocks;

		res.render("mining-summary");

		next();

	} catch (err) {
		res.locals.pageErrors.push(utils.logError("39342heuges", err));

		res.locals.userMessage = "Error: " + err;

		res.render("mining-summary");

		next();
	}
}));

router.get("/block-stats", function(req, res, next) {
	if (semver.lt(global.btcNodeSemver, rpcApi.minRpcVersions.getblockstats)) {
		res.locals.rpcApiUnsupportedError = {rpc:"getblockstats", version:rpcApi.minRpcVersions.getblockstats};
	}

	coreApi.getBlockchainInfo().then(function(getblockchaininfo) {
		res.locals.currentBlockHeight = getblockchaininfo.blocks;

		res.render("block-stats");

		next();

	}).catch(function(err) {
		res.locals.userMessage = "Error: " + err;

		res.render("block-stats");

		next();
	});
});

router.get("/mining-template", asyncHandler(async (req, res, next) => {
	const blockTemplate = await global.rpcClient.command('getblocktemplate', {"rules": ["segwit"]});

	res.locals.minFeeRate = 1000000;
	res.locals.maxFeeRate = -1;

	const parentTxIndexes = new Set();
	blockTemplate.transactions.forEach(tx => {
		if (tx.depends && tx.depends.length > 0) {
			tx.depends.forEach(index => {
				parentTxIndexes.add(index);
			});
		}
	});

	var txIndex = 1;
	blockTemplate.transactions.forEach(tx => {
		let feeRate = tx.fee / tx.weight * 4;

		if (tx.depends && tx.depends.length > 0) {
			var totalFee = tx.fee;
			var totalWeight = tx.weight;

			tx.depends.forEach(index => {
				totalFee += blockTemplate.transactions[index - 1].fee;
				totalWeight += blockTemplate.transactions[index - 1].weight;
			});

			tx.avgFeeRate = totalFee / totalWeight * 4;
		}

		// txs that are ancestors should not be included in min/max
		// calculations since their native fee rate is different than
		// their effective fee rate (which takes descendant fee rates
		// into account)
		if (!parentTxIndexes.has(txIndex) && (!tx.depends || tx.depends.length == 0)) {
			if (feeRate > res.locals.maxFeeRate) {
				res.locals.maxFeeRate = feeRate;
			}

			if (feeRate < res.locals.minFeeRate) {
				res.locals.minFeeRate = feeRate;
			}
		}

		txIndex++;
	});

	res.locals.blockTemplate = blockTemplate;

	res.render("mining-template");

	next();
}));

router.get("/search", function(req, res, next) {
	res.render("search");

	next();
});

router.post("/search", function(req, res, next) {
	if (!req.body.query) {
		req.session.userMessage = "Enter a block height, block hash, or transaction id.";

		res.redirect("./");

		return;
	}

	var query = req.body.query.toLowerCase().trim();
	var rawCaseQuery = req.body.query.trim();

	req.session.query = req.body.query;

	// Support txid@height lookups
	if (/^[a-f0-9]{64}@\d+$/.test(query)) {
		return res.redirect("./tx/" + query);
	}

	if (query.length == 64) {
		coreApi.getRawTransaction(query).then(function(tx) {
			res.redirect("./tx/" + query);

		}).catch(function(err) {
			coreApi.getBlockByHash(query).then(function(blockByHash) {
				res.redirect("./block/" + query);

			}).catch(function(err) {
				req.session.userMessage = "No results found for query: " + query;

				if (!global.txindexAvailable) {
					req.session.userMessage += noTxIndexMsg;
				}
				
				res.redirect("./");
			});
		});

	} else if (!isNaN(query)) {
		coreApi.getBlockByHeight(parseInt(query)).then(function(blockByHeight) {
			res.redirect("./block-height/" + query);
			
		}).catch(function(err) {
			req.session.userMessage = "No results found for query: " + query;

			res.redirect("./");
		});
	} else {
		coreApi.getAddress(rawCaseQuery).then(function(validateaddress) {
			if (validateaddress && validateaddress.isvalid) {
				res.redirect("./address/" + rawCaseQuery);

				return;
			}

			req.session.userMessage = "No results found for query: " + rawCaseQuery;

			res.redirect("./");
		});
	}
});

router.get("/block-height/:blockHeight", asyncHandler(async (req, res, next) => {
	try {
		var blockHeight = parseInt(req.params.blockHeight);

		res.locals.blockHeight = blockHeight;

		res.locals.result = {};

		var limit = config.site.blockTxPageSize;
		var offset = 0;

		if (req.query.limit) {
			limit = parseInt(req.query.limit);

			// for demo sites, limit page sizes
			if (config.demoSite && limit > config.site.blockTxPageSize) {
				limit = config.site.blockTxPageSize;

				res.locals.userMessage = "Transaction page size limited to " + config.site.blockTxPageSize + ". If this is your site, you can change or disable this limit in the site config.";
			}
		}

		if (req.query.offset) {
			offset = parseInt(req.query.offset);
		}

		res.locals.limit = limit;
		res.locals.offset = offset;
		res.locals.paginationBaseUrl = "./block-height/" + blockHeight;

		const result = await utils.timePromise("promises.block-height.getBlockByHeight", coreApi.getBlockByHeight(blockHeight));
		res.locals.result.getblockbyheight = result;

		var promises = [];

		promises.push(new Promise(async (resolve, reject) => {
			const blockWithTransactions = await utils.timePromise("promises.block-height.getBlockByHashWithTransactions", coreApi.getBlockByHashWithTransactions(result.hash, limit, offset));

			res.locals.result.getblock = blockWithTransactions.getblock;
			res.locals.result.transactions = blockWithTransactions.transactions;
			res.locals.result.txInputsByTransaction = blockWithTransactions.txInputsByTransaction;

			resolve();
		}));

		promises.push(new Promise(async (resolve, reject) => {
			try {
				const blockStats = await utils.timePromise("promises.block-height.getBlockStats", coreApi.getBlockStats(result.hash));
				
				res.locals.result.blockstats = blockStats;

				resolve();

			} catch (err) {
				if (global.prunedBlockchain) {
					// unavailable, likely due to pruning
					debugLog('Failed loading block stats', err);
					res.locals.result.blockstats = null;

					resolve();

				} else {
					throw err;
				}
			}
		}));

		await Promise.all(promises);


		if (global.specialBlocks && global.specialBlocks[res.locals.result.getblock.hash]) {
			let funInfo = global.specialBlocks[res.locals.result.getblock.hash];

			res.locals.metaTitle = funInfo.summary;
			res.locals.metaDesc = funInfo.alertBodyHtml.replace(/<\/?("[^"]*"|'[^']*'|[^>])*(>|$)/g, "");

		} else {
			res.locals.metaTitle = `Bitcoin Block #${blockHeight.toLocaleString()}`;
			res.locals.metaDesc = "";
		}
		

		res.render("block");

		next();

	} catch (err) {
		res.locals.userMessageMarkdown = `Failed loading block: height=**${blockHeight}**`;

		res.locals.pageErrors.push(utils.logError("389wer07eghdd", err));

		res.render("block");

		next();
	}
}));

router.get("/block/:blockHash", asyncHandler(async (req, res, next) => {
	try {
		var blockHash = utils.asHash(req.params.blockHash);

		res.locals.blockHash = blockHash;

		res.locals.result = {};

		var limit = config.site.blockTxPageSize;
		var offset = 0;

		if (req.query.limit) {
			limit = parseInt(req.query.limit);

			// for demo sites, limit page sizes
			if (config.demoSite && limit > config.site.blockTxPageSize) {
				limit = config.site.blockTxPageSize;

				res.locals.userMessage = "Transaction page size limited to " + config.site.blockTxPageSize + ". If this is your site, you can change or disable this limit in the site config.";
			}
		}

		if (req.query.offset) {
			offset = parseInt(req.query.offset);
		}

		res.locals.limit = limit;
		res.locals.offset = offset;
		res.locals.paginationBaseUrl = "./block/" + blockHash;

		var promises = [];

		promises.push(new Promise(async (resolve, reject) => {
			const blockWithTransactions = await utils.timePromise("promises.block-hash.getBlockByHashWithTransactions", coreApi.getBlockByHashWithTransactions(blockHash, limit, offset));
			
			res.locals.result.getblock = blockWithTransactions.getblock;
			res.locals.result.transactions = blockWithTransactions.transactions;
			res.locals.result.txInputsByTransaction = blockWithTransactions.txInputsByTransaction;

			resolve();
		}));

		promises.push(new Promise(async (resolve, reject) => {
			try {
				const blockStats = await utils.timePromise("promises.block-hash.getBlockStats", coreApi.getBlockStats(blockHash));
				
				res.locals.result.blockstats = blockStats;

				resolve();

			} catch (err) {
				if (global.prunedBlockchain) {
					// unavailable, likely due to pruning
					debugLog('Failed loading block stats, likely due to pruning', err);

					resolve();

				} else {
					reject(err);
				}
			}
		}));

		await Promise.all(promises);


		if (global.specialBlocks && global.specialBlocks[res.locals.result.getblock.hash]) {
			let funInfo = global.specialBlocks[res.locals.result.getblock.hash];

			res.locals.metaTitle = funInfo.summary;
			res.locals.metaDesc = funInfo.alertBodyHtml.replace(/<\/?("[^"]*"|'[^']*'|[^>])*(>|$)/g, "");

		} else {
			res.locals.metaTitle = `Bitcoin Block ${utils.ellipsizeMiddle(res.locals.result.getblock.hash, 16)}`;
			res.locals.metaDesc = "";
		}

		
		res.render("block");

		next();

	} catch (err) {
		res.locals.userMessageMarkdown = `Failed to load block: **${blockHash}**`;

		res.locals.pageErrors.push(utils.logError("32824yhr2973t3d", err));

		res.render("block");

		next();
	}
}));

router.get("/predicted-blocks", asyncHandler(async (req, res, next) => {
	try {
		res.locals.satoshiPerByteBucketMaxima = coinConfig.feeSatoshiPerByteBucketMaxima;

		res.render("predicted-blocks");

		next();

	} catch (err) {
		utils.logError("2083ryw0efghsu", err);
					
		res.locals.userMessage = "Error building page: " + err;

		res.render("predicted-blocks");

		next();
	}
}));

router.get("/predicted-blocks-old", asyncHandler(async (req, res, next) => {
	try {
		const mempoolTxids = await utils.timePromise("promises.predicted-blocks.getAllMempoolTxids", coreApi.getAllMempoolTxids());
		let mempoolTxSummaries = await coreApi.getMempoolTxSummaries(mempoolTxids, Math.random().toString(36).substr(2, 5), (x) => {});

		const blockTemplate = {weight: 0, totalFees: new Decimal(0), vB: 0, txCount:0, txids: []};
		const blocks = [];
		
		mempoolTxSummaries.sort((a, b) => {
			let aFeeRate = (a.f + a.af) / (a.w + a.asz * 4);
			let bFeeRate = (b.f + b.af) / (b.w + b.asz * 4);

			if (aFeeRate > bFeeRate) {
				return -1;

			} else if (aFeeRate < bFeeRate) {
				return 1;

			} else {
				return a.key.localeCompare(b.key);
			}
		});

		res.locals.topTxs = mempoolTxSummaries.slice(0, 20);

		let currentBlock = Object.assign({}, blockTemplate);

		for (var i = 0; i < mempoolTxSummaries.length; i++) {
			const tx = mempoolTxSummaries[i];

			tx.frw = tx.f / tx.w;
			tx.fr = tx.f / tx.sz;

			if ((currentBlock.weight + tx.w) > coinConfig.maxBlockWeight) {
				// this tx doesn't fit in the current block we're building
				// so let's finish this one up and add it to the list
				currentBlock.avgFee = currentBlock.totalFees.dividedBy(currentBlock.txCount);
				currentBlock.avgFeeRate = currentBlock.totalFees.dividedBy(currentBlock.vB);

				blocks.push(currentBlock);

				// ...and start a new block
				currentBlock = Object.assign({}, blockTemplate);
				console.log(JSON.stringify(currentBlock));
			}

			currentBlock.txCount++;
			currentBlock.weight += tx.w;
			currentBlock.totalFees = currentBlock.totalFees.plus(new Decimal(tx.f));
			currentBlock.vB += tx.sz;
			//currentBlock.txids.push(tx.key);
		}

		res.locals.projectedBlocks = blocks;

		res.render("predicted-blocks");

		next();

	} catch (err) {
		res.locals.pageErrors.push(utils.logError("234efuewgew", err));

		res.render("predicted-blocks");

		next();
	}
}));

router.get("/block-analysis/:blockHashOrHeight", function(req, res, next) {
	var blockHashOrHeight = utils.asHashOrHeight(req.params.blockHashOrHeight);

	var goWithBlockHash = function(blockHash) {
		var blockHash = blockHash;

		res.locals.blockHash = blockHash;

		res.locals.result = {};

		var txResults = [];

		var promises = [];

		res.locals.result = {};

		coreApi.getBlockByHash(blockHash).then(function(block) {
			res.locals.block = block;
			res.locals.result.getblock = block;

			res.render("block-analysis");

			next();

		}).catch(function(err) {
			res.locals.pageErrors.push(utils.logError("943h84ehedr", err));

			res.render("block-analysis");

			next();
		});
	};

	if (!isNaN(blockHashOrHeight)) {
		coreApi.getBlockByHeight(parseInt(blockHashOrHeight)).then(function(blockByHeight) {
			goWithBlockHash(blockByHeight.hash);
		});
	} else {
		goWithBlockHash(blockHashOrHeight);
	}
});

router.get("/block-analysis", function(req, res, next) {
	res.render("block-analysis-search");

	next();
});

router.get("/tx/:transactionId@:blockHeight", asyncHandler(async (req, res, next) => {
	req.query.blockHeight = req.params.blockHeight;
	req.url = "/tx/" + req.params.transactionId;

	next();
}));


router.get("/tx/:transactionId", asyncHandler(async (req, res, next) => {
	try {
		var txid = utils.asHash(req.params.transactionId);

		var output = -1;
		if (req.query.output) {
			output = parseInt(req.query.output);
		}

		res.locals.txid = txid;
		res.locals.output = output;


		if (req.query.blockHeight) {
			res.locals.blockHeight = req.query.blockHeight;
		}

		res.locals.result = {};

		var txPromise = req.query.blockHeight ? 
				coreApi.getBlockByHeight(parseInt(req.query.blockHeight))
				.then(block => {
					res.locals.block = block;
					return coreApi.getRawTransactionsWithInputs([txid], -1, block.hash)
				})
				: coreApi.getRawTransactionsWithInputs([txid], -1);

		const rawTxResult = await utils.timePromise("promises.tx.getRawTransactionsWithInputs", txPromise);

		var tx = rawTxResult.transactions[0];

		res.locals.tx = tx;
		res.locals.isCoinbaseTx = tx.vin[0].coinbase;


		res.locals.result.getrawtransaction = tx;
		res.locals.result.txInputs = rawTxResult.txInputsByTransaction[txid] || {};

		var promises = [];

		promises.push(new Promise(async (resolve, reject) => {
			const utxos = await utils.timePromise("promises.tx.getTxUtxos", coreApi.getTxUtxos(tx));
			
			res.locals.utxos = utxos;
				
			resolve();
		}));

		if (tx.confirmations == null) {
			promises.push(new Promise(async (resolve, reject) => {
				const mempoolDetails = await utils.timePromise("promises.tx.getMempoolTxDetails", coreApi.getMempoolTxDetails(txid, true));

				res.locals.mempoolDetails = mempoolDetails;
					
				resolve();
			}));
		} else {
			promises.push(new Promise(async (resolve, reject) => {
				try {
					const blockHeader = await global.rpcClient.command('getblockheader', tx.blockhash);

					res.locals.result.getblock = blockHeader;

					resolve();

				} catch (err) {
					utils.logError("239rge0uwhse", err);

					resolve();
				}
			}));
		}

		await Promise.all(promises);

		if (global.specialTransactions && global.specialTransactions[txid]) {
			let funInfo = global.specialTransactions[txid];

			res.locals.metaTitle = funInfo.summary;
			res.locals.metaDesc = funInfo.alertBodyHtml.replace(/<\/?("[^"]*"|'[^']*'|[^>])*(>|$)/g, "");

		} else {
			res.locals.metaTitle = `Bitcoin Transaction ${utils.ellipsizeMiddle(txid, 16)}`;
			res.locals.metaDesc = "";
		}
		
		res.render("transaction");

		next();

	} catch (err) {
		if (global.prunedBlockchain && res.locals.blockHeight && res.locals.blockHeight < global.pruneHeight) {
			// Failure to load tx here is expected and a full description of the situation is given to the user
			// in the UI. No need to also show an error userMessage here.

		} else if (!global.txindexAvailable) {
			res.locals.noTxIndexMsg = noTxIndexMsg;

			// As above, failure to load the tx is expected here and good user feedback is given in the UI.
			// No need for error userMessage.

		} else {
			res.locals.userMessageMarkdown = `Failed to load transaction: txid=**${txid}**`;
		}

		

		utils.logError("1237y4ewssgt", err);

		res.render("transaction");

		next();
	}
}));

router.get("/address/:address", function(req, res, next) {
	var limit = config.site.addressTxPageSize;
	var offset = 0;
	var sort = "desc";

	
	if (req.query.limit) {
		limit = parseInt(req.query.limit);

		// for demo sites, limit page sizes
		if (config.demoSite && limit > config.site.addressTxPageSize) {
			limit = config.site.addressTxPageSize;

			res.locals.userMessage = "Transaction page size limited to " + config.site.addressTxPageSize + ". If this is your site, you can change or disable this limit in the site config.";
		}
	}

	if (req.query.offset) {
		offset = parseInt(req.query.offset);
	}

	if (req.query.sort) {
		sort = req.query.sort;
	}


	var address = utils.asAddress(req.params.address);

	res.locals.address = address;
	res.locals.limit = limit;
	res.locals.offset = offset;
	res.locals.sort = sort;
	res.locals.paginationBaseUrl = `./address/${address}?sort=${sort}`;
	res.locals.transactions = [];
	res.locals.addressApiSupport = addressApi.getCurrentAddressApiFeatureSupport();
	
	res.locals.result = {};

	var parseAddressErrors = [];

	try {
		res.locals.addressObj = bitcoinjs.address.fromBase58Check(address);

	} catch (err) {
		if (!err.toString().startsWith("Error: Non-base58 character")) {
			parseAddressErrors.push(utils.logError("u3gr02gwef", err));
		}
	}

	try {
		res.locals.addressObj = bitcoinjs.address.fromBech32(address);

	} catch (err2) {
		if (!err2.toString().startsWith("Error: Mixed-case string " + address)) {
			parseAddressErrors.push(utils.logError("u02qg02yqge", err2));
		}

		
	}

	if (res.locals.addressObj == null) {
		parseAddressErrors.forEach(function(x) {
			res.locals.pageErrors.push(x);
		});
	}

	if (global.miningPoolsConfigs) {
		for (var i = 0; i < global.miningPoolsConfigs.length; i++) {
			if (global.miningPoolsConfigs[i].payout_addresses[address]) {
				res.locals.payoutAddressForMiner = global.miningPoolsConfigs[i].payout_addresses[address];
			}
		}
	}

	coreApi.getAddress(address).then(function(validateaddressResult) {
		res.locals.result.validateaddress = validateaddressResult;

		var promises = [];
		if (!res.locals.crawlerBot) {
			var addrScripthash = hexEnc.stringify(sha256(hexEnc.parse(validateaddressResult.scriptPubKey)));
			addrScripthash = addrScripthash.match(/.{2}/g).reverse().join("");

			res.locals.electrumScripthash = addrScripthash;

			promises.push(new Promise(function(resolve, reject) {
				addressApi.getAddressDetails(address, validateaddressResult.scriptPubKey, sort, limit, offset).then(function(addressDetailsResult) {
					var addressDetails = addressDetailsResult.addressDetails;

					if (addressDetailsResult.errors) {
						res.locals.addressDetailsErrors = addressDetailsResult.errors;
					}

					if (addressDetails) {
						res.locals.addressDetails = addressDetails;

						if (addressDetails.balanceSat == 0) {
							// make sure zero balances pass the falsey check in the UI
							addressDetails.balanceSat = "0";
						}

						if (addressDetails.txCount == 0) {
							// make sure txCount=0 pass the falsey check in the UI
							addressDetails.txCount = "0";
						}

						if (addressDetails.txids) {
							var txids = addressDetails.txids;

							// if the active addressApi gives us blockHeightsByTxid, it saves us work, so try to use it
							var blockHeightsByTxid = {};
							if (addressDetails.blockHeightsByTxid) {
								blockHeightsByTxid = addressDetails.blockHeightsByTxid;
							}

							res.locals.txids = txids;

							(global.txindexAvailable
								? coreApi.getRawTransactionsWithInputs(txids, 5)
								: coreApi.getRawTransactionsByHeights(txids, blockHeightsByTxid)
									.then(transactions => ({ transactions, txInputsByTransaction: {} }))
							).then(function(rawTxResult) {
								res.locals.transactions = rawTxResult.transactions;
								res.locals.txInputsByTransaction = rawTxResult.txInputsByTransaction;

								// for coinbase txs, we need the block height in order to calculate subsidy to display
								var coinbaseTxs = [];
								for (var i = 0; i < rawTxResult.transactions.length; i++) {
									var tx = rawTxResult.transactions[i];

									for (var j = 0; j < tx.vin.length; j++) {
										if (tx.vin[j].coinbase) {
											// addressApi sometimes has blockHeightByTxid already available, otherwise we need to query for it
											if (!blockHeightsByTxid[tx.txid]) {
												coinbaseTxs.push(tx);
											}
										}
									}
								}


								var coinbaseTxBlockHashes = [];
								var blockHashesByTxid = {};
								coinbaseTxs.forEach(function(tx) {
									coinbaseTxBlockHashes.push(tx.blockhash);
									blockHashesByTxid[tx.txid] = tx.blockhash;
								});

								var blockHeightsPromises = [];
								if (coinbaseTxs.length > 0) {
									// we need to query some blockHeights by hash for some coinbase txs
									blockHeightsPromises.push(new Promise(function(resolve2, reject2) {
										coreApi.getBlocksByHash(coinbaseTxBlockHashes).then(function(blocksByHashResult) {
											for (var txid in blockHashesByTxid) {
												if (blockHashesByTxid.hasOwnProperty(txid)) {
													blockHeightsByTxid[txid] = blocksByHashResult[blockHashesByTxid[txid]].height;
												}
											}

											resolve2();

										}).catch(function(err) {
											res.locals.pageErrors.push(utils.logError("78ewrgwetg3", err));

											reject2(err);
										});
									}));
								}

								Promise.all(blockHeightsPromises).then(function() {
									var addrGainsByTx = {};
									var addrLossesByTx = {};

									res.locals.addrGainsByTx = addrGainsByTx;
									res.locals.addrLossesByTx = addrLossesByTx;

									var handledTxids = [];

									for (var i = 0; i < rawTxResult.transactions.length; i++) {
										var tx = rawTxResult.transactions[i];
										var txInputs = rawTxResult.txInputsByTransaction[tx.txid] || {};
										
										if (handledTxids.includes(tx.txid)) {
											continue;
										}

										handledTxids.push(tx.txid);

										for (var j = 0; j < tx.vout.length; j++) {
											if (tx.vout[j].value > 0 && tx.vout[j].scriptPubKey && tx.vout[j].scriptPubKey.addresses && tx.vout[j].scriptPubKey.addresses.includes(address)) {
												if (addrGainsByTx[tx.txid] == null) {
													addrGainsByTx[tx.txid] = new Decimal(0);
												}

												addrGainsByTx[tx.txid] = addrGainsByTx[tx.txid].plus(new Decimal(tx.vout[j].value));
											}
										}

										for (var j = 0; j < tx.vin.length; j++) {
											var txInput = txInputs[j];
											var vinJ = tx.vin[j];

											if (txInput != null) {
												if (txInput && txInput.scriptPubKey && txInput.scriptPubKey.addresses && txInput.scriptPubKey.addresses.includes(address)) {
													if (addrLossesByTx[tx.txid] == null) {
														addrLossesByTx[tx.txid] = new Decimal(0);
													}

													addrLossesByTx[tx.txid] = addrLossesByTx[tx.txid].plus(new Decimal(txInput.value));
												}
											}
										}

										//debugLog("tx: " + JSON.stringify(tx));
										//debugLog("txInputs: " + JSON.stringify(txInputs));
									}

									res.locals.blockHeightsByTxid = blockHeightsByTxid;

									resolve();

								}).catch(function(err) {
									res.locals.pageErrors.push(utils.logError("230wefrhg0egt3", err));

									reject(err);
								});
							}).catch(function(err) {
								res.locals.pageErrors.push(utils.logError("asdgf07uh23", err));
								// the transactions failed loading, render with just the txids list.
								resolve();
							});
						} else {
							// no addressDetails.txids available
							resolve();
						}
					} else {
						// no addressDetails available
						resolve();
					}
				}).catch(function(err) {
					res.locals.pageErrors.push(utils.logError("23t07ug2wghefud", err));

					res.locals.addressApiError = err;

					reject(err);
				});
			}));

			promises.push(new Promise(function(resolve, reject) {
				coreApi.getBlockchainInfo().then(function(getblockchaininfo) {
					res.locals.getblockchaininfo = getblockchaininfo;

					resolve();

				}).catch(function(err) {
					res.locals.pageErrors.push(utils.logError("132r80h32rh", err));

					reject(err);
				});
			}));
		}

		promises.push(new Promise(function(resolve, reject) {
			qrcode.toDataURL(address, function(err, url) {
				if (err) {
					res.locals.pageErrors.push(utils.logError("93ygfew0ygf2gf2", err));
				}

				res.locals.addressQrCodeUrl = url;

				resolve();
			});
		}));

		Promise.all(promises.map(utils.reflectPromise)).then(function() {
			res.render("address");

			next();

		}).catch(function(err) {
			res.locals.pageErrors.push(utils.logError("32197rgh327g2", err));

			res.render("address");

			next();
		});
		
	}).catch(function(err) {
		res.locals.pageErrors.push(utils.logError("2108hs0gsdfe", err, {address:address}));

		res.locals.userMessageMarkdown = `Failed to load address: **${address}**`;

		res.render("address");

		next();
	});
});

router.get("/rpc-terminal", function(req, res, next) {
	if (!config.demoSite && !req.authenticated) {
		res.send("RPC Terminal / Browser require authentication. Set an authentication password via the 'BTCEXP_BASIC_AUTH_PASSWORD' environment variable (see .env-sample file for more info).");
		
		next();

		return;
	}

	res.render("rpc-terminal");

	next();
});

router.post("/rpc-terminal", asyncHandler(async (req, res, next) => {
	if (!config.demoSite && !req.authenticated) {
		res.send("RPC Terminal / Browser require authentication. Set an authentication password via the 'BTCEXP_BASIC_AUTH_PASSWORD' environment variable (see .env-sample file for more info).");

		next();

		return;
	}

	var params = req.body.cmd.trim().split(/\s+/);
	var cmd = params.shift();
	var parsedParams = [];

	params.forEach((param, i) => {
		try {
			parsedParams.push(JSON.parse(param));

		} catch (e) {
			// add as string
			parsedParams.push(param);
		}
	});

	if (config.rpcBlacklist.includes(cmd.toLowerCase())) {
		res.write("Sorry, that RPC command is blacklisted. If this is your server, you may allow this command by removing it from the 'rpcBlacklist' setting in config.js.", function() {
			res.end();
		});

		next();

		return;
	}

	try {
		const result = await global.rpcClientNoTimeout.command([{method:cmd, parameters:parsedParams}]);//, function(err, result, resHeaders) {
		
		if (result) {
			debugLog("Result[1]: " + JSON.stringify(result, null, 4));

			res.write(JSON.stringify(result, null, 4), function() {
				res.end();
			});

		} else {
			res.write(JSON.stringify({"Error":"No response from node"}, null, 4), function() {
				res.end();
			});
		}
	} catch (err) {
		debugLog(JSON.stringify(err, null, 4));

		res.write(JSON.stringify(err, null, 4), function() {
			res.end();
		});
	}

	next();
}));

router.get("/rpc-browser", asyncHandler(async (req, res, next) => {
	if (!config.demoSite && !req.authenticated) {
		res.send("RPC Terminal / Browser require authentication. Set an authentication password via the 'BTCEXP_BASIC_AUTH_PASSWORD' environment variable (see .env-sample file for more info).");

		next();

		return;
	}

	try {
		const helpContent = await coreApi.getHelp();
		res.locals.gethelp = helpContent;

		var method = "unknown";
		var argValues = [];
		if (req.query.method) {
<<<<<<< HEAD
			if (!req.session.recentRpcCommands) {
				req.session.recentRpcCommands = [];
			}

			if (!req.session.recentRpcCommands.includes(req.query.method)) {
				req.session.recentRpcCommands.unshift(req.query.method);
				
				while (req.session.recentRpcCommands.length > 5) {
					req.session.recentRpcCommands.pop();
				}
			}
=======
			method = req.query.method;
>>>>>>> aa6ea2b0

			res.locals.method = req.query.method;

			const methodHelp = await coreApi.getRpcMethodHelp(req.query.method.trim());
			res.locals.methodhelp = methodHelp;

			if (req.query.execute) {
				var argDetails = methodHelp.args;
				
				if (req.query.args) {
					debugLog("ARGS: " + JSON.stringify(req.query.args));

					for (var i = 0; i < req.query.args.length; i++) {
						var argProperties = argDetails[i].properties;
						debugLog(`ARG_PROPS[${i}]: ` + JSON.stringify(argProperties));

						for (var j = 0; j < argProperties.length; j++) {
							if (argProperties[j] === "numeric") {
								if (req.query.args[i] == null || req.query.args[i] == "") {
									argValues.push(null);

								} else {
									argValues.push(parseInt(req.query.args[i]));
								}

								break;

							} else if (argProperties[j] === "boolean") {
								if (req.query.args[i]) {
									argValues.push(req.query.args[i] == "true");
								}

								break;

							} else if (argProperties[j] === "string" || argProperties[j] === "numeric or string" || argProperties[j] === "string or numeric") {
								if (req.query.args[i]) {
									argValues.push(req.query.args[i].replace(/[\r]/g, ''));
								}

								break;

							} else if (argProperties[j] === "array" || argProperties[j] === "json array") {
								if (req.query.args[i]) {
									argValues.push(JSON.parse(req.query.args[i]));
								}
								
								break;

							} else if (argProperties[j] === "json object") {
								if (req.query.args[i]) {
									argValues.push(JSON.parse(req.query.args[i]));
								}
								
								break;

							} else {
								debugLog(`Unknown argument property: ${argProperties[j]}`);
							}
						}
					}
				}

				res.locals.argValues = argValues;

				if (config.rpcBlacklist.includes(req.query.method.toLowerCase())) {
					res.locals.methodResult = "Sorry, that RPC command is blacklisted. If this is your server, you may allow this command by removing it from the 'rpcBlacklist' setting in config.js.";

					res.render("rpc-browser");

					next();

					return;
				}

				//var csurfPromise = 

				await new Promise((resolve, reject) => {
					forceCsrf(req, res, async (err) => {
						if (err) {
							reject(err);

						} else {
							resolve();
						}
					});
				});

				debugLog("Executing RPC '" + req.query.method + "' with params: " + JSON.stringify(argValues));

				try {
					const startTimeNanos = utils.startTimeNanos();
					const result = await global.rpcClientNoTimeout.command([{method:req.query.method, parameters:argValues}]);//, function(err3, result3, resHeaders3) {
					const dtMillis = utils.dtMillis(startTimeNanos);

					res.locals.executionMillis = dtMillis;

					debugLog("RPC Response: result=" + JSON.stringify(result));

					if (result) {
						res.locals.methodResult = result;

					} else {
						res.locals.methodResult = {"Error":"No response from node."};
					}

					//res.render("rpc-browser");

					//next();

				} catch (err) {
					res.locals.pageErrors.push(utils.logError("23roewuhfdghe", err, {method:req.query.method, params:argValues}));

					res.locals.methodResult = {error:("" + err)};

					//res.render("rpc-browser");

					//next();
				}

				/*forceCsrf(req, res, async (err) => {
					if (err) {
						return next(err);
					}

					
				});*/
			}
		}
	} catch (err) {
		res.locals.pageErrors.push(utils.logError("23ewyf0weee", err, {method:method, params:argValues}));
		
		res.locals.userMessage = "Error loading help content: " + err;
	}

	res.render("rpc-browser");

	next();
}));

router.get("/terminal", function(req, res, next) {
	res.render("terminal");

	next();
});

router.post("/terminal", function(req, res, next) {
	var params = req.body.cmd.trim().split(/\s+/);
	var cmd = params.shift();
	var paramsStr = req.body.cmd.trim().substring(cmd.length).trim();

	if (cmd == "parsescript") {
		const nbs = require('node-bitcoin-script');
		var parsedScript = nbs.parseRawScript(paramsStr, "hex");

		res.write(JSON.stringify({"parsed":parsedScript}, null, 4), function() {
			res.end();
		});

		next();

	} else {
		res.write(JSON.stringify({"Error":"Unknown command"}, null, 4), function() {
			res.end();
		});

		next();
	}
});

router.get("/mempool-transactions", asyncHandler(async (req, res, next) => {
	try {
		var limit = config.site.browseMempoolTransactionsPageSize;
		var offset = 0;
		var sort = "desc";

		if (req.query.limit) {
			limit = parseInt(req.query.limit);
		}

		if (req.query.offset) {
			offset = parseInt(req.query.offset);
		}

		if (req.query.sort) {
			sort = req.query.sort;
		}

		res.locals.limit = limit;
		res.locals.offset = offset;
		res.locals.sort = sort;
		res.locals.paginationBaseUrl = "./mempool-transactions";

		const mempoolData = await utils.timePromise("promises.mempool-tx.getMempoolTxids", coreApi.getMempoolTxids(limit, offset));

		const txids = mempoolData.txids;
		res.locals.txCount = mempoolData.txCount;

		
		const promises = [];

		promises.push(new Promise(async (resolve, reject) => {
			const transactionData = await utils.timePromise("promises.mempool-tx.getRawTransactionsWithInputs", coreApi.getRawTransactionsWithInputs(txids, config.slowDeviceMode ? 3 : 5));

			res.locals.transactions = transactionData.transactions;
			res.locals.txInputsByTransaction = transactionData.txInputsByTransaction;
			
			resolve();
		}));

		res.locals.mempoolDetailsByTxid = {};

		txids.forEach(txid => {
			promises.push(new Promise(async (resolve, reject) => {
				const mempoolTxidDetails = await utils.timePromise("promises.mempool-tx.getMempoolTxDetails", coreApi.getMempoolTxDetails(txid, false));

				res.locals.mempoolDetailsByTxid[txid] = mempoolTxidDetails;

				resolve();
			}));
		});


		await Promise.all(promises);


		res.render("mempool-transactions");

		next();

	} catch (err) {
		utils.logError("3297gfsdyde3q", err);
					
		res.locals.userMessage = "Error building page: " + err;

		res.render("mempool-transactions");

		next();
	}
}));

router.get("/tx-stats", function(req, res, next) {
	var dataPoints = 100;

	if (req.query.dataPoints) {
		dataPoints = req.query.dataPoints;
	}

	if (dataPoints > 250) {
		dataPoints = 250;
	}

	var targetBlocksPerDay = 24 * 60 * 60 / global.coinConfig.targetBlockTimeSeconds;

	coreApi.getTxCountStats(dataPoints, 0, "latest").then(function(result) {
		res.locals.getblockchaininfo = result.getblockchaininfo;
		res.locals.txStats = result.txCountStats;

		coreApi.getTxCountStats(targetBlocksPerDay / 4, -144, "latest").then(function(result2) {
			res.locals.txStatsDay = result2.txCountStats;

			coreApi.getTxCountStats(targetBlocksPerDay / 4, -144 * 7, "latest").then(function(result3) {
				res.locals.txStatsWeek = result3.txCountStats;

				coreApi.getTxCountStats(targetBlocksPerDay / 4, -144 * 30, "latest").then(function(result4) {
					res.locals.txStatsMonth = result4.txCountStats;

					res.render("tx-stats");

					next();
				});
			});
		});
	});
});

router.get("/difficulty-history", function(req, res, next) {
	coreApi.getBlockchainInfo().then(function(getblockchaininfo) {
		res.locals.blockCount = getblockchaininfo.blocks;

		res.render("difficulty-history");

		next();

	}).catch(function(err) {
		res.locals.userMessage = "Error: " + err;

		res.render("difficulty-history");

		next();
	});
});

router.get("/about", function(req, res, next) {
	res.render("about");

	next();
});

router.get("/tools", function(req, res, next) {
	res.render("tools");

	next();
});

router.get("/changelog", function(req, res, next) {
	res.locals.changelogHtml = markdown.render(global.changelogMarkdown);

	res.render("changelog");

	next();
});

router.get("/fun", function(req, res, next) {
	var sortedList = coins[config.coin].historicalData;
	sortedList.sort(function(a, b) {
		if (a.date > b.date) {
			return 1;

		} else if (a.date < b.date) {
			return -1;

		} else {
			var x = a.type.localeCompare(b.type);

			if (x == 0) {
				if (a.type == "blockheight") {
					return a.blockHeight - b.blockHeight;

				} else {
					return x;
				}
			}

			return x;
		}
	});

	res.locals.historicalData = sortedList;
	
	res.render("fun");

	next();
});

router.get("/bitcoin-whitepaper", function(req, res, next) {
	res.render("bitcoin-whitepaper");

	next();
});

router.get("/bitcoin.pdf", function(req, res, next) {
	// ref: https://bitcoin.stackexchange.com/questions/35959/how-is-the-whitepaper-decoded-from-the-blockchain-tx-with-1000x-m-of-n-multisi
	const whitepaperTxid = "54e48e5f5c656b26c3bca14a8c95aa583d07ebe84dde3b7dd4a78f4e4186e713";

	// get all outputs except the last 2 using `gettxout`
	Promise.all([...Array(946).keys()].map(vout => coreApi.getTxOut(whitepaperTxid, vout)))
	.then(function (vouts) {
		// concatenate all multisig pubkeys
		var pdfData = vouts.map((out, n) => {
			var parts = out.scriptPubKey.asm.split(" ")
			// the last output is a 1-of-1
			return n == 945 ? parts[1] : parts.slice(1,4).join('')
		}).join('')

		// strip size and checksum from start and null bytes at the end
		pdfData = pdfData.slice(16).slice(0, -16);

		const hexArray = utils.arrayFromHexString(pdfData);
		res.contentType("application/pdf");
		res.send(Buffer.alloc(hexArray.length, hexArray, "hex"));
	}).catch(function(err) {
		res.locals.userMessageMarkdown = `Failed to load transaction outputs: txid=**${whitepaperTxid}**`;

		res.locals.pageErrors.push(utils.logError("432907twhgeyedg", err));

		res.render("transaction");

		next();
	});
});

module.exports = router;<|MERGE_RESOLUTION|>--- conflicted
+++ resolved
@@ -1696,21 +1696,19 @@
 		var method = "unknown";
 		var argValues = [];
 		if (req.query.method) {
-<<<<<<< HEAD
+			method = req.query.method;
+
 			if (!req.session.recentRpcCommands) {
 				req.session.recentRpcCommands = [];
 			}
 
-			if (!req.session.recentRpcCommands.includes(req.query.method)) {
-				req.session.recentRpcCommands.unshift(req.query.method);
+			if (!req.session.recentRpcCommands.includes(method)) {
+				req.session.recentRpcCommands.unshift(method);
 				
 				while (req.session.recentRpcCommands.length > 5) {
 					req.session.recentRpcCommands.pop();
 				}
 			}
-=======
-			method = req.query.method;
->>>>>>> aa6ea2b0
 
 			res.locals.method = req.query.method;
 
