"use strict";

const debug = require("debug");
const debugLog = debug("btcexp:router");

const express = require('express');
const csurf = require('csurf');
const router = express.Router();
const util = require('util');
const moment = require('moment');
const bitcoinCore = require("btc-rpc-client");
const qrcode = require('qrcode');
const bitcoinjs = require('groestlcoinjs-lib');
const bip32 = require('bip32grs');
const bs58check = require('bs58grscheck');
const { bech32, bech32m } = require("bech32");
const sha256 = require("crypto-js/sha256");
const hexEnc = require("crypto-js/enc-hex");
const Decimal = require("decimal.js");
const semver = require("semver");
const markdown = require("markdown-it")();
const asyncHandler = require("express-async-handler");

const utils = require('./../app/utils.js');
const coins = require("./../app/coins.js");
const config = require("./../app/config.js");
const coreApi = require("./../app/api/coreApi.js");
const addressApi = require("./../app/api/addressApi.js");
const rpcApi = require("./../app/api/rpcApi.js");
const btcQuotes = require("./../app/coins/btcQuotes.js");

const forceCsrf = csurf({ ignoreMethods: [] });

var noTxIndexMsg = "\n\nYour node does not have **txindex** enabled. Without it, you can only lookup wallet, mempool, and recently confirmed transactions by their **txid**. Searching for non-wallet transactions that were confirmed more than "+config.noTxIndexSearchDepth+" blocks ago is only possible if the confirmed block height is available.";

router.get("/", asyncHandler(async (req, res, next) => {
	try {
		if (req.session.host == null || req.session.host.trim() == "") {
			if (req.cookies['rpc-host']) {
				res.locals.host = req.cookies['rpc-host'];
			}

			if (req.cookies['rpc-port']) {
				res.locals.port = req.cookies['rpc-port'];
			}

			if (req.cookies['rpc-username']) {
				res.locals.username = req.cookies['rpc-username'];
			}

			res.render("connect");
			res.end();

			return;
		}

		res.locals.homepage = true;

		// don't need timestamp on homepage "blocks-list", this flag disables
		res.locals.hideTimestampColumn = true;


		// variables used by blocks-list.pug
		res.locals.offset = 0;
		res.locals.sort = "desc";

		var feeConfTargets = [1, 6, 144, 1008];
		res.locals.feeConfTargets = feeConfTargets;


		var promises = [];

		promises.push(utils.safePromise("homepage_getMempoolInfo", async () => {
			res.locals.mempoolInfo = await coreApi.getMempoolInfo();
		}));

		promises.push(utils.safePromise("homepage_getMiningInfo", async () => {
			res.locals.miningInfo = await coreApi.getMiningInfo();
		}));

		promises.push(utils.safePromise("homepage_getSmartFeeEstimates", async () => {
			const rawSmartFeeEstimates = await coreApi.getSmartFeeEstimates("CONSERVATIVE", feeConfTargets);

			var smartFeeEstimates = {};

			for (var i = 0; i < feeConfTargets.length; i++) {
				var rawSmartFeeEstimate = rawSmartFeeEstimates[i];

				if (rawSmartFeeEstimate.errors) {
					smartFeeEstimates[feeConfTargets[i]] = "?";

				} else {
					smartFeeEstimates[feeConfTargets[i]] = parseInt(new Decimal(rawSmartFeeEstimate.feerate).times(coinConfig.baseCurrencyUnit.multiplier).dividedBy(1000));
				}
			}

			res.locals.smartFeeEstimates = smartFeeEstimates;
		}));

		promises.push(utils.safePromise("homepage_getNetworkHashrate", async () => {
			res.locals.hashrate7d = await coreApi.getNetworkHashrate(1008);
		}));

		promises.push(utils.safePromise("homepage_getNetworkHashrate", async () => {
			res.locals.hashrate30d = await coreApi.getNetworkHashrate(4320);
		}));



		const getblockchaininfo = await utils.timePromise("homepage_getBlockchainInfo", coreApi.getBlockchainInfo());
		res.locals.getblockchaininfo = getblockchaininfo;

		res.locals.difficultyPeriod = parseInt(Math.floor(getblockchaininfo.blocks / coinConfig.difficultyAdjustmentBlockCount));


		var blockHeights = [];
		if (getblockchaininfo.blocks) {
			// +1 to page size here so we have the next block to calculate T.T.M.
			for (var i = 0; i < (config.site.homepage.recentBlocksCount + 1); i++) {
				blockHeights.push(getblockchaininfo.blocks - i);
			}
		} else if (global.activeBlockchain == "regtest") {
			// hack: default regtest node returns getblockchaininfo.blocks=0, despite having a genesis block
			// hack this to display the genesis block
			blockHeights.push(0);
		}

		promises.push(utils.safePromise("homepage_getBlocksStatsByHeight", async () => {
			const rawblockstats = await coreApi.getBlocksStatsByHeight(blockHeights);

			if (rawblockstats && rawblockstats.length > 0 && rawblockstats[0] != null) {
				res.locals.blockstatsByHeight = {};

				for (var i = 0; i < rawblockstats.length; i++) {
					var blockstats = rawblockstats[i];

					res.locals.blockstatsByHeight[blockstats.height] = blockstats;
				}
			}
		}));

		promises.push(utils.safePromise("homepage_getBlockHeaderByHeight", async () => {
			let h = coinConfig.difficultyAdjustmentBlockCount * res.locals.difficultyPeriod;
			res.locals.difficultyPeriodFirstBlockHeader = await coreApi.getBlockHeaderByHeight(h);
		}));

		promises.push(utils.safePromise("homepage_getBlocksByHeight", async () => {
			const latestBlocks = await coreApi.getBlocksByHeight(blockHeights);

			res.locals.latestBlocks = latestBlocks;
			res.locals.blocksUntilDifficultyAdjustment = ((res.locals.difficultyPeriod + 1) * coinConfig.difficultyAdjustmentBlockCount) - latestBlocks[0].height;
		}));


		var targetBlocksPerDay = 24 * 60 * 60 / global.coinConfig.targetBlockTimeSeconds;
		res.locals.targetBlocksPerDay = targetBlocksPerDay;

		if (getblockchaininfo.chain !== 'regtest') {
			/*promises.push(new Promise(async (resolve, reject) => {
				res.locals.txStats = await utils.timePromise("homepage_getTxCountStats", coreApi.getTxCountStats(targetBlocksPerDay / 4, -targetBlocksPerDay, "latest"));

				resolve();
			}));*/

			var chainTxStatsIntervals = [ [targetBlocksPerDay, "24 hours"], [7 * targetBlocksPerDay, "7 days"], [30 * targetBlocksPerDay, "30 days"] ]
				.filter(dat => dat[0] <= getblockchaininfo.blocks);

			res.locals.chainTxStats = {};
			for (var i = 0; i < chainTxStatsIntervals.length; i++) {
				promises.push(utils.safePromise(`homepage_getChainTxStats_${chainTxStatsIntervals[i][0]}`, async () => {
					res.locals.chainTxStats[chainTxStatsIntervals[i][0]] = await coreApi.getChainTxStats(chainTxStatsIntervals[i][0]);
				}));
			}

			chainTxStatsIntervals.push([-1, "All time"]);
			res.locals.chainTxStatsIntervals = chainTxStatsIntervals;

			promises.push(utils.safePromise("homepage_getChainTxStats_allTime", async () => {
				res.locals.chainTxStats[-1] = await coreApi.getChainTxStats(getblockchaininfo.blocks - 1);
			}));
		}

		promises.push(utils.safePromise("homepage_getblocktemplate", async () => {
			let blockTemplate = await global.rpcClient.command('getblocktemplate', {"rules": ["segwit"]});

			res.locals.nextBlockTemplate = blockTemplate;

			var minFeeRate = 1000000;
			var maxFeeRate = 0;
			var minFeeTxid = null;
			var maxFeeTxid = null;

			var parentTxIndexes = new Set();
			blockTemplate.transactions.forEach(tx => {
				if (tx.depends && tx.depends.length > 0) {
					tx.depends.forEach(index => {
						parentTxIndexes.add(index);
					});
				}
			});

			var txIndex = 1;
			blockTemplate.transactions.forEach(tx => {
				var feeRate = tx.fee / tx.weight * 4;
				if (tx.depends && tx.depends.length > 0) {
					var totalFee = tx.fee;
					var totalWeight = tx.weight;

					tx.depends.forEach(index => {
						totalFee += blockTemplate.transactions[index - 1].fee;
						totalWeight += blockTemplate.transactions[index - 1].weight;
					});

					tx.avgFeeRate = totalFee / totalWeight * 4;
				}

				// txs that are ancestors should not be included in min/max
				// calculations since their native fee rate is different than
				// their effective fee rate (which takes descendant fee rates
				// into account)
				if (!parentTxIndexes.has(txIndex) && (!tx.depends || tx.depends.length == 0)) {
					if (feeRate < minFeeRate) {
						minFeeRate = feeRate;
						minFeeTxid = tx.txid;
					}

					if (feeRate > maxFeeRate) {
						maxFeeRate = feeRate;
						maxFeeTxid = tx.txid;
					}
				}

				txIndex++;
			});

			res.locals.nextBlockFeeRateGroups = [];
			var groupCount = 10;
			for (var i = 0; i < groupCount; i++) {
				res.locals.nextBlockFeeRateGroups.push({
					minFeeRate: minFeeRate + i * (maxFeeRate - minFeeRate) / groupCount,
					maxFeeRate: minFeeRate + (i + 1) * (maxFeeRate - minFeeRate) / groupCount,
					totalWeight: 0,
					txidCount: 0,
					//txids: []
				});
			}

			var txIncluded = 0;
			blockTemplate.transactions.forEach(tx => {
				var feeRate = tx.avgFeeRate ? tx.avgFeeRate : (tx.fee / tx.weight * 4);

				for (var i = 0; i < res.locals.nextBlockFeeRateGroups.length; i++) {
					if (feeRate >= res.locals.nextBlockFeeRateGroups[i].minFeeRate) {
						if (feeRate < res.locals.nextBlockFeeRateGroups[i].maxFeeRate) {
							res.locals.nextBlockFeeRateGroups[i].totalWeight += tx.weight;
							res.locals.nextBlockFeeRateGroups[i].txidCount++;

							//res.locals.nextBlockFeeRateGroups[i].txids.push(tx.txid);

							txIncluded++;

							break;
						}
					}
				}
			});

			res.locals.nextBlockFeeRateGroups.forEach(group => {
				group.weightRatio = group.totalWeight / blockTemplate.weightlimit;
			});



			res.locals.nextBlockMinFeeRate = minFeeRate;
			res.locals.nextBlockMaxFeeRate = maxFeeRate;
			res.locals.nextBlockMinFeeTxid = minFeeTxid;
			res.locals.nextBlockMaxFeeTxid = maxFeeTxid;

			var subsidy = coinConfig.blockRewardFunction(blockTemplate.height, global.activeBlockchain);

			res.locals.nextBlockTotalFees = new Decimal(blockTemplate.coinbasevalue).dividedBy(coinConfig.baseCurrencyUnit.multiplier).minus(new Decimal(subsidy));
		}));


		await Promise.all(promises);


		var firstBlockHeader = res.locals.difficultyPeriodFirstBlockHeader;
		var currentBlock = res.locals.latestBlocks[0];
		var heightDiff = currentBlock.height - firstBlockHeader.height;
		var blockCount = heightDiff + 1;
		var timeDiff = currentBlock.mediantime - firstBlockHeader.mediantime;
		var timePerBlock = timeDiff / heightDiff;
		var timePerBlockDuration = moment.duration(timePerBlock * 1000);
		var daysUntilAdjustment = new Decimal(res.locals.blocksUntilDifficultyAdjustment).times(timePerBlock).dividedBy(60 * 60 * 24);
		var hoursUntilAdjustment = new Decimal(res.locals.blocksUntilDifficultyAdjustment).times(timePerBlock).dividedBy(60 * 60);
		var duaDP1 = daysUntilAdjustment.toDP(1);
		var daysUntilAdjustmentStr = daysUntilAdjustment > 1 ? `~${duaDP1} day${duaDP1 == "1" ? "" : "s"}` : "< 1 day";
		var hoursUntilAdjustmentStr = hoursUntilAdjustment > 1 ? `~${hoursUntilAdjustment.toDP(0)} hr${hoursUntilAdjustment.toDP(1) == "1" ? "" : "s"}` : "< 1 hr";
		var nowTime = new Date().getTime() / 1000;
		var dt = nowTime - firstBlockHeader.time;
		var timePerBlock2 = dt / heightDiff;
		var predictedBlockCount = dt / coinConfig.targetBlockTimeSeconds;

		if (predictedBlockCount > blockCount) {
			var diffAdjPercent = new Decimal(100).minus(new Decimal(blockCount / predictedBlockCount).times(100)).times(-1);
			var diffAdjText = `Blocks during the current difficulty epoch have taken this long, on average, to be mined. If this pace continues, then in ${res.locals.blocksUntilDifficultyAdjustment.toLocaleString()} block${res.locals.blocksUntilDifficultyAdjustment == 1 ? "" : "s"} (${daysUntilAdjustmentStr}) the difficulty will adjust downward: -${diffAdjPercent.toDP(1)}%`;
			var diffAdjSign = "-";
			var textColorClass = "text-danger";

		} else {
			var diffAdjPercent = new Decimal(100).minus(new Decimal(predictedBlockCount / blockCount).times(100));
			var diffAdjText = `Blocks during the current difficulty epoch have taken this long, on average, to be mined. If this pace continues, then in ${res.locals.blocksUntilDifficultyAdjustment.toLocaleString()} block${res.locals.blocksUntilDifficultyAdjustment == 1 ? "" : "s"} (${daysUntilAdjustmentStr}) the difficulty will adjust upward: +${diffAdjPercent.toDP(1)}%`;
			var diffAdjSign = "+";
			var textColorClass = "text-success";
		}

		res.locals.difficultyAdjustmentData = {
			estimateAvailable: !isNaN(diffAdjPercent),

			blockCount: blockCount,
			blocksLeft: res.locals.blocksUntilDifficultyAdjustment,
			daysLeftStr: daysUntilAdjustmentStr,
			timeLeftStr: (daysUntilAdjustment < 1 ? hoursUntilAdjustmentStr : daysUntilAdjustmentStr),
			calculationBlockCount: heightDiff,
			currentEpoch: res.locals.difficultyPeriod,

			delta: diffAdjPercent,
			sign: diffAdjSign,

			timePerBlock: timePerBlock,
			firstBlockTime: firstBlockHeader.time,
			nowTime: nowTime,
			dt: dt,
			predictedBlockCount: predictedBlockCount,

			//nameDesc: `Estimate for the difficulty adjustment that will occur in ${res.locals.blocksUntilDifficultyAdjustment.toLocaleString()} block${res.locals.blocksUntilDifficultyAdjustment == 1 ? "" : "s"} (${daysUntilAdjustmentStr}). This is calculated using the average block time over the last ${heightDiff} block(s). This estimate becomes more reliable as the difficulty epoch nears its end.`,
		};


		utils.timeFunction("homepage_render", () => { res.render("index") });

		next();

	} catch (err) {
		utils.logError("238023hw87gddd", err);

		res.locals.userMessage = "Error building page: " + err;

		utils.timeFunction("homepage_render", () => { res.render("index") });

		next();
	}
}));

router.get("/node-details", asyncHandler(async (req, res, next) => {
	try {
		const promises = [];

		promises.push(utils.safePromise("node_details_getBlockchainInfo", async () => {
			res.locals.getblockchaininfo = await coreApi.getBlockchainInfo();
		}));

		promises.push(utils.safePromise("node_details_getNetworkInfo", async () => {
			res.locals.getnetworkinfo = await coreApi.getNetworkInfo();
		}));

		promises.push(utils.safePromise("node_details_getUptimeSeconds", async () => {
			res.locals.uptimeSeconds = await coreApi.getUptimeSeconds();
		}));

		promises.push(utils.safePromise("node_details_getNetTotals", async () => {
			res.locals.getnettotals = await coreApi.getNetTotals();
		}));

		await Promise.all(promises);

		res.render("node-details");

		next();

	} catch (err) {
		utils.logError("32978efegdde", err);

		res.locals.userMessage = "Error building page: " + err;

		res.render("node-details");

		next();
	}
}));

router.get("/mempool-summary", asyncHandler(async (req, res, next) => {
	try {
		res.locals.satoshiPerByteBucketMaxima = coinConfig.feeSatoshiPerByteBucketMaxima;

		res.render("mempool-summary");

		next();

	} catch (err) {
		utils.logError("390824yw7e332", err);

		res.locals.userMessage = "Error building page: " + err;

		res.render("mempool-summary");

		next();
	}
}));

router.get("/peers", asyncHandler(async (req, res, next) => {
	try {
		const promises = [];

		promises.push(utils.safePromise("peers_getPeerSummary", async () => {
			res.locals.peerSummary = await coreApi.getPeerSummary();
		}));


		await Promise.all(promises);

		var peerSummary = res.locals.peerSummary;

		var peerIps = [];
		for (var i = 0; i < peerSummary.getpeerinfo.length; i++) {
			var ipWithPort = peerSummary.getpeerinfo[i].addr;
			if (ipWithPort.lastIndexOf(":") >= 0) {
				var ip = ipWithPort.substring(0, ipWithPort.lastIndexOf(":"));
				if (ip.trim().length > 0) {
					peerIps.push(ip.trim());
				}
			}
		}

		if (peerIps.length > 0) {
			res.locals.peerIpSummary = await utils.timePromise("peers_geoLocateIpAddresses", utils.geoLocateIpAddresses(peerIps));
			res.locals.mapBoxComApiAccessKey = config.credentials.mapBoxComApiAccessKey;
		}


		res.render("peers");

		next();

	} catch (err) {
		utils.logError("394rhweghe", err);

		res.locals.userMessage = "Error: " + err;

		res.render("peers");

		next();
	}
}));

router.post("/connect", function(req, res, next) {
	var host = req.body.host;
	var port = req.body.port;
	var username = req.body.username;
	var password = req.body.password;

	res.cookie('rpc-host', host);
	res.cookie('rpc-port', port);
	res.cookie('rpc-username', username);

	req.session.host = host;
	req.session.port = port;
	req.session.username = username;

	var newClient = new bitcoinCore({
		host: host,
		port: port,
		username: username,
		password: password,
		timeout: 30000
	});

	debugLog("created new rpc client: " + newClient);

	global.rpcClient = newClient;

	req.session.userMessage = "<span class='font-weight-bold'>Connected via RPC</span>: " + username + " @ " + host + ":" + port;
	req.session.userMessageType = "success";

	res.redirect("/");
});

router.get("/disconnect", function(req, res, next) {
	res.cookie('rpc-host', "");
	res.cookie('rpc-port', "");
	res.cookie('rpc-username', "");

	req.session.host = "";
	req.session.port = "";
	req.session.username = "";

	debugLog("destroyed rpc client.");

	global.rpcClient = null;

	req.session.userMessage = "Disconnected from node.";
	req.session.userMessageType = "success";

	res.redirect("/");
});

router.get("/changeSetting", function(req, res, next) {
	if (req.query.name) {
		if (!req.session.userSettings) {
			req.session.userSettings = {};
		}

		req.session.userSettings[req.query.name] = req.query.value;

		var userSettings = JSON.parse(req.cookies["user-settings"] || "{}");
		userSettings[req.query.name] = req.query.value;

		res.cookie("user-settings", JSON.stringify(userSettings));
	}

	res.redirect(req.headers.referer);
});

router.get("/session-data", function(req, res, next) {
	if (req.query.action && req.query.data) {
		let action = req.query.action;
		let data = req.query.data;

		if (action == "add-rpc-favorite") {
			if (!req.session.favoriteRpcCommands) {
				req.session.favoriteRpcCommands = [];
			}

			if (!req.session.favoriteRpcCommands.includes(data)) {
				req.session.favoriteRpcCommands.push(data);
			}

			req.session.favoriteRpcCommands.sort();
		}

		if (action == "remove-rpc-favorite") {
			if (!req.session.favoriteRpcCommands) {
				req.session.favoriteRpcCommands = [];
			}

			if (req.session.favoriteRpcCommands.includes(data)) {
				req.session.favoriteRpcCommands.splice(req.session.favoriteRpcCommands.indexOf(data), 1);
			}
		}
	}

	res.redirect(req.headers.referer);
});

router.get("/user-settings", function(req, res, next) {
	res.render("user-settings");

	next();
});

router.get("/blocks", asyncHandler(async (req, res, next) => {
	try {
		var limit = config.site.browseBlocksPageSize;
		var offset = 0;
		var sort = "desc";

		if (req.query.limit) {
			limit = parseInt(req.query.limit);
		}

		if (req.query.offset) {
			offset = parseInt(req.query.offset);
		}

		if (req.query.sort) {
			sort = req.query.sort;
		}

		res.locals.limit = limit;
		res.locals.offset = offset;
		res.locals.sort = sort;
		res.locals.paginationBaseUrl = "./blocks";

		// if pruning is active, global.pruneHeight is used when displaying this page
		// global.pruneHeight is updated whenever we send a getblockchaininfo RPC to the node

		var getblockchaininfo = await utils.timePromise("blocks_geoLocateIpAddresses", coreApi.getBlockchainInfo());

		res.locals.blockCount = getblockchaininfo.blocks;
		res.locals.blockOffset = offset;

		var blockHeights = [];
		if (sort == "desc") {
			for (var i = (getblockchaininfo.blocks - offset); i > (getblockchaininfo.blocks - offset - limit - 1); i--) {
				if (i >= 0) {
					blockHeights.push(i);
				}
			}
		} else {
			for (var i = offset - 1; i < (offset + limit); i++) {
				if (i >= 0) {
					blockHeights.push(i);
				}
			}
		}

		blockHeights = blockHeights.filter((h) => {
			return h >= 0 && h <= getblockchaininfo.blocks;
		});


		var promises = [];

		promises.push(utils.safePromise("blocks_getBlocksByHeight", async () => {
			res.locals.blocks = await coreApi.getBlocksByHeight(blockHeights);
		}));


		promises.push(utils.safePromise("blocks_getBlocksByHeight", async () => {
			try {
				var rawblockstats = await coreApi.getBlocksStatsByHeight(blockHeights);

				if (rawblockstats != null && rawblockstats.length > 0 && rawblockstats[0] != null) {
					res.locals.blockstatsByHeight = {};

					for (var i = 0; i < rawblockstats.length; i++) {
						var blockstats = rawblockstats[i];

						res.locals.blockstatsByHeight[blockstats.height] = blockstats;
					}
				}
			} catch (err) {
				if (!global.prunedBlockchain) {
					throw err;

				} else {
					// failure may be due to pruning, let it pass
					// TODO: be more discerning here...consider throwing something
				}
			}
		}));


		await Promise.all(promises);

		res.render("blocks");

		next();

	} catch (err) {
		res.locals.pageErrors.push(utils.logError("32974hrbfbvc", err));

		res.locals.userMessage = "Error: " + err;

		res.render("blocks");

		next();
	}
}));

router.get("/mining-summary", asyncHandler(async (req, res, next) => {
	try {
		var getblockchaininfo = await utils.timePromise("mining_summary_getBlockchainInfo", coreApi.getBlockchainInfo());

		res.locals.currentBlockHeight = getblockchaininfo.blocks;

		res.render("mining-summary");

		next();

	} catch (err) {
		res.locals.pageErrors.push(utils.logError("39342heuges", err));

		res.locals.userMessage = "Error: " + err;

		res.render("mining-summary");

		next();
	}
}));

router.get("/xyzpub/:extendedPubkey", asyncHandler(async (req, res, next) => {
	try {
		const extendedPubkey = req.params.extendedPubkey;
		res.locals.extendedPubkey = extendedPubkey;


		let limit = 20;
		if (req.query.limit) {
			limit = parseInt(req.query.limit);
		}
		res.locals.limit = limit;

		let offset = 0;
		if (req.query.offset) {
			offset = parseInt(req.query.offset);
		}
		res.locals.offset = offset;


		res.locals.paginationBaseUrl = `./xyzpub/${extendedPubkey}`;


		res.locals.relatedKeys = [];

		const receiveAddresses = [];
		const changeAddresses = [];

		const xpub_tpub = global.activeBlockchain == "main" ? "xpub" : "tpub";
		const ypub_upub = global.activeBlockchain == "main" ? "ypub" : "upub";
		const zpub_vpub = global.activeBlockchain == "main" ? "zpub" : "vpub";

		res.locals.pubkeyType = "Unknown";
		res.locals.bip32Path = "Unknown";
		res.locals.pubkeyTypeDesc = null;
		res.locals.keyType = extendedPubkey.substring(0, 4);

		// if xpub/ypub/zpub convert to address under path m/0/0
		if (extendedPubkey.match(/^(xpub|tpub).*$/)) {
			res.locals.pubkeyType = "P2PKH";
			res.locals.pubkeyTypeDesc = "Pay to Public Key Hash";
			res.locals.bip32Path = "m/44'/17'";


			let xpub = extendedPubkey;
			if (!extendedPubkey.startsWith(xpub_tpub)) {
				xpub = utils.xpubChangeVersionBytes(extendedPubkey, xpub_tpub);
			}

			res.locals.receiveAddresses = utils.bip32Addresses(extendedPubkey, "p2pkh", 0, limit, offset);
			res.locals.changeAddresses = utils.bip32Addresses(extendedPubkey, "p2pkh", 1, limit, offset);

			if (!extendedPubkey.startsWith(xpub_tpub)) {
				res.locals.relatedKeys.push({
					keyType: xpub_tpub,
					key: utils.xpubChangeVersionBytes(xpub, xpub_tpub),
					bip32Path: "m/44'/17'",
					outputType: "P2PKH",
					firstAddresses: utils.bip32Addresses(xpub, "p2pkh", 0, 3, 0)
				});
			}

			res.locals.relatedKeys.push({
				keyType: xpub_tpub,
				key: extendedPubkey,
				bip32Path: "m/44'/17'",
				outputType: "P2PKH",
				firstAddresses: utils.bip32Addresses(xpub, "p2pkh", 0, 3, 0)
			});

			res.locals.relatedKeys.push({
				keyType: ypub_upub,
				key: utils.xpubChangeVersionBytes(xpub, ypub_upub),
				bip32Path: "m/49'/17'",
				outputType: "P2WPKH in P2SH",
				firstAddresses: utils.bip32Addresses(xpub, "p2sh(p2wpkh)", 0, 3, 0)
			});

			res.locals.relatedKeys.push({
				keyType: zpub_vpub,
				key: utils.xpubChangeVersionBytes(xpub, zpub_vpub),
				bip32Path: "m/84'/17'",
				outputType: "P2WPKH",
				firstAddresses: utils.bip32Addresses(xpub, "p2wpkh", 0, 3, 0)
			});

		} else if (extendedPubkey.match(/^(ypub|upub).*$/)) {
			res.locals.pubkeyType = "P2WPKH in P2SH";
			res.locals.pubkeyTypeDesc = "Pay to Witness Public Key Hash (P2WPKH) wrapped inside Pay to Script Hash (P2SH), aka Wrapped Segwit";
			res.locals.bip32Path = "m/49'/17'";

			const xpub = utils.xpubChangeVersionBytes(extendedPubkey, xpub_tpub);

			res.locals.receiveAddresses = utils.bip32Addresses(xpub, "p2sh(p2wpkh)", 0, limit, offset);
			res.locals.changeAddresses = utils.bip32Addresses(xpub, "p2sh(p2wpkh)", 1, limit, offset);

			res.locals.relatedKeys.push({
				keyType: xpub_tpub,
				key: xpub,
				bip32Path: "m/44'/17'",
				outputType: "P2PKH",
				firstAddresses: utils.bip32Addresses(xpub, "p2pkh", 0, 3, 0)
			});

			res.locals.relatedKeys.push({
				keyType: ypub_upub,
				key: extendedPubkey,
				bip32Path: "m/49'/17'",
				outputType: "P2WPKH in P2SH",
				firstAddresses: utils.bip32Addresses(xpub, "p2sh(p2wpkh)", 0, 3, 0)
			});

			res.locals.relatedKeys.push({
				keyType: zpub_vpub,
				key: utils.xpubChangeVersionBytes(xpub, zpub_vpub),
				bip32Path: "m/84'/17'",
				outputType: "P2WPKH",
				firstAddresses: utils.bip32Addresses(xpub, "p2wpkh", 0, 3, 0)
			});

		} else if (extendedPubkey.match(/^(zpub|vpub).*$/)) {
			res.locals.pubkeyType = "P2WPKH";
			res.locals.pubkeyTypeDesc = "Pay to Witness Public Key Hash, aka Native Segwit";
			res.locals.bip32Path = "m/84'/17'";

			const xpub = utils.xpubChangeVersionBytes(extendedPubkey, xpub_tpub);

			res.locals.receiveAddresses = utils.bip32Addresses(xpub, "p2wpkh", 0, limit, offset);
			res.locals.changeAddresses = utils.bip32Addresses(xpub, "p2wpkh", 1, limit, offset);

			res.locals.relatedKeys.push({
				keyType: xpub_tpub,
				key: xpub,
				bip32Path: "m/44'/17'",
				outputType: "P2PKH",
				firstAddresses: utils.bip32Addresses(xpub, "p2pkh", 0, 3, 0)
			});

			res.locals.relatedKeys.push({
				keyType: ypub_upub,
				key: utils.xpubChangeVersionBytes(xpub, ypub_upub),
				bip32Path: "m/49'/17'",
				outputType: "P2WPKH in P2SH",
				firstAddresses: utils.bip32Addresses(xpub, "p2sh(p2wpkh)", 0, 3, 0)
			});

			res.locals.relatedKeys.push({
				keyType: zpub_vpub,
				key: extendedPubkey,
				bip32Path: "m/84'/17'",
				outputType: "P2WPKH",
				firstAddresses: utils.bip32Addresses(xpub, "p2wpkh", 0, 3, 0)
			});

		} else if (extendedPubkey.startsWith("Ypub")) {
			res.locals.pubkeyType = "Multi-Sig P2WSH in P2SH";
			res.locals.bip32Path = "-";

		} else if (extendedPubkey.startsWith("Zpub")) {
			res.locals.pubkeyType = "Multi-Sig P2WSH";
			res.locals.bip32Path = "-";
		}


		res.render("extended-public-key");

		next();

	} catch (err) {
		res.locals.pageErrors.push(utils.logError("23r08uyhe7ege", err));

		res.locals.userMessage = "Error: " + err;

		res.render("extended-public-key");

		next();
	}
}));

router.get("/block-stats", function(req, res, next) {
	if (semver.lt(global.btcNodeSemver, rpcApi.minRpcVersions.getblockstats)) {
		res.locals.rpcApiUnsupportedError = {rpc:"getblockstats", version:rpcApi.minRpcVersions.getblockstats};
	}

	coreApi.getBlockchainInfo().then(function(getblockchaininfo) {
		res.locals.currentBlockHeight = getblockchaininfo.blocks;

		res.render("block-stats");

		next();

	}).catch(function(err) {
		res.locals.userMessage = "Error: " + err;

		res.render("block-stats");

		next();
	});
});

router.get("/mining-template", asyncHandler(async (req, res, next) => {
	const blockTemplate = await global.rpcClient.command('getblocktemplate', {"rules": ["segwit"]});

	res.locals.minFeeRate = 1000000;
	res.locals.maxFeeRate = -1;

	const parentTxIndexes = new Set();
	blockTemplate.transactions.forEach(tx => {
		if (tx.depends && tx.depends.length > 0) {
			tx.depends.forEach(index => {
				parentTxIndexes.add(index);
			});
		}
	});

	var txIndex = 1;
	blockTemplate.transactions.forEach(tx => {
		let feeRate = tx.fee / tx.weight * 4;

		if (tx.depends && tx.depends.length > 0) {
			var totalFee = tx.fee;
			var totalWeight = tx.weight;

			tx.depends.forEach(index => {
				totalFee += blockTemplate.transactions[index - 1].fee;
				totalWeight += blockTemplate.transactions[index - 1].weight;
			});

			tx.avgFeeRate = totalFee / totalWeight * 4;
		}

		// txs that are ancestors should not be included in min/max
		// calculations since their native fee rate is different than
		// their effective fee rate (which takes descendant fee rates
		// into account)
		if (!parentTxIndexes.has(txIndex) && (!tx.depends || tx.depends.length == 0)) {
			if (feeRate > res.locals.maxFeeRate) {
				res.locals.maxFeeRate = feeRate;
			}

			if (feeRate < res.locals.minFeeRate) {
				res.locals.minFeeRate = feeRate;
			}
		}

		txIndex++;
	});

	res.locals.blockTemplate = blockTemplate;

	res.render("mining-template");

	next();
}));

router.get("/search", function(req, res, next) {
	res.render("search");

	next();
});

router.post("/search", function(req, res, next) {
	if (!req.body.query) {
		req.session.userMessage = "Enter a block height, block hash, or transaction id.";

		res.redirect("./");

		return;
	}

	var query = req.body.query.toLowerCase().trim();
	var rawCaseQuery = req.body.query.trim();

	req.session.query = req.body.query;

	// xpub/ypub/zpub -> redirect: /xyzpub/XXX
	if (rawCaseQuery.match(/^(xpub|ypub|zpub|Ypub|Zpub).*$/)) {
		res.redirect(`./xyzpub/${rawCaseQuery}`);

		return;
	}

	// tpub/upub/vpub -> redirect: /xyzpub/XXX
	if (rawCaseQuery.match(/^(tpub|upub|vpub|Upub|Vpub).*$/)) {
		res.redirect(`./xyzpub/${rawCaseQuery}`);

		return;
	}


	// Support txid@height lookups
	if (/^[a-f0-9]{64}@\d+$/.test(query)) {
		return res.redirect("./tx/" + query);
	}

	if (query.length == 64) {
		coreApi.getRawTransaction(query).then(function(tx) {
			res.redirect("./tx/" + query);

		}).catch(function(err) {
			coreApi.getBlockByHash(query).then(function(blockByHash) {
				res.redirect("./block/" + query);

			}).catch(function(err) {
				req.session.userMessage = "No results found for query: " + query;

				if (!global.txindexAvailable) {
					req.session.userMessage += noTxIndexMsg;
				}

				res.redirect("./");
			});
		});

	} else if (!isNaN(query)) {
		coreApi.getBlockByHeight(parseInt(query)).then(function(blockByHeight) {
			res.redirect("./block-height/" + query);

		}).catch(function(err) {
			req.session.userMessage = "No results found for query: " + query;

			res.redirect("./");
		});
	} else {
		coreApi.getAddress(rawCaseQuery).then(function(validateaddress) {
			if (validateaddress && validateaddress.isvalid) {
				res.redirect("./address/" + rawCaseQuery);

				return;
			}

			req.session.userMessage = "No results found for query: " + rawCaseQuery;

			res.redirect("./");
		});
	}
});

router.get("/block-height/:blockHeight", asyncHandler(async (req, res, next) => {
	try {
		var blockHeight = parseInt(req.params.blockHeight);

		res.locals.blockHeight = blockHeight;

		res.locals.result = {};

		var limit = config.site.blockTxPageSize;
		var offset = 0;

		res.locals.maxTxOutputDisplayCount = 15;

		if (req.query.limit) {
			limit = parseInt(req.query.limit);

			// for demo sites, limit page sizes
			if (config.demoSite && limit > config.site.blockTxPageSize) {
				limit = config.site.blockTxPageSize;

				res.locals.userMessage = "Transaction page size limited to " + config.site.blockTxPageSize + ". If this is your site, you can change or disable this limit in the site config.";
			}
		}

		if (req.query.offset) {
			offset = parseInt(req.query.offset);
		}

		res.locals.limit = limit;
		res.locals.offset = offset;
		res.locals.paginationBaseUrl = "./block-height/" + blockHeight;

		const result = await utils.timePromise("block_height_getBlockByHeight", coreApi.getBlockByHeight(blockHeight));
		res.locals.result.getblockbyheight = result;

		var promises = [];

		promises.push(utils.safePromise("block_height_getBlockByHashWithTransactions", async () => {
			const blockWithTransactions = await coreApi.getBlockByHashWithTransactions(result.hash, limit, offset);

			res.locals.result.getblock = blockWithTransactions.getblock;
			res.locals.result.transactions = blockWithTransactions.transactions;
			res.locals.result.txInputsByTransaction = blockWithTransactions.txInputsByTransaction;
		}));

		promises.push(utils.safePromise("block_height_getBlockStats", async () => {
			try {
				const blockStats = await coreApi.getBlockStats(result.hash);

				res.locals.result.blockstats = blockStats;

			} catch (err) {
				if (global.prunedBlockchain) {
					// unavailable, likely due to pruning
					debugLog('Failed loading block stats', err);
					res.locals.result.blockstats = null;

				} else {
					throw err;
				}
			}
		}));

		await Promise.all(promises);


		if (global.specialBlocks && global.specialBlocks[res.locals.result.getblock.hash]) {
			let funInfo = global.specialBlocks[res.locals.result.getblock.hash];

			res.locals.metaTitle = funInfo.summary;

			if (funInfo.alertBodyHtml) {
				res.locals.metaDesc = funInfo.alertBodyHtml.replace(/<\/?("[^"]*"|'[^']*'|[^>])*(>|$)/g, "");

			} else {
				res.locals.metaDesc = "";
			}
		} else {
			res.locals.metaTitle = `Groestlcoin Block #${blockHeight.toLocaleString()}`;
			res.locals.metaDesc = "";
		}


		res.render("block");

		next();

	} catch (err) {
		res.locals.userMessageMarkdown = `Failed loading block: height=**${blockHeight}**`;

		res.locals.pageErrors.push(utils.logError("389wer07eghdd", err));

		res.render("block");

		next();
	}
}));

router.get("/block/:blockHash", asyncHandler(async (req, res, next) => {
	try {
		var blockHash = utils.asHash(req.params.blockHash);

		res.locals.blockHash = blockHash;

		res.locals.result = {};

		var limit = config.site.blockTxPageSize;
		var offset = 0;

		res.locals.maxTxOutputDisplayCount = 15;

		if (req.query.limit) {
			limit = parseInt(req.query.limit);

			// for demo sites, limit page sizes
			if (config.demoSite && limit > config.site.blockTxPageSize) {
				limit = config.site.blockTxPageSize;

				res.locals.userMessage = "Transaction page size limited to " + config.site.blockTxPageSize + ". If this is your site, you can change or disable this limit in the site config.";
			}
		}

		if (req.query.offset) {
			offset = parseInt(req.query.offset);
		}

		res.locals.limit = limit;
		res.locals.offset = offset;
		res.locals.paginationBaseUrl = "./block/" + blockHash;

		var promises = [];

		promises.push(utils.safePromise("block_getBlockByHashWithTransactions", async () => {
			const blockWithTransactions = await coreApi.getBlockByHashWithTransactions(blockHash, limit, offset);

			res.locals.result.getblock = blockWithTransactions.getblock;
			res.locals.result.transactions = blockWithTransactions.transactions;
			res.locals.result.txInputsByTransaction = blockWithTransactions.txInputsByTransaction;
		}));

		promises.push(utils.safePromise("block_getBlockStats", async () => {
			try {
				const blockStats = await coreApi.getBlockStats(blockHash);

				res.locals.result.blockstats = blockStats;

			} catch (err) {
				if (global.prunedBlockchain) {
					// unavailable, likely due to pruning
					debugLog('Failed loading block stats, likely due to pruning', err);

				} else {
					throw err;
				}
			}
		}));

		await Promise.all(promises);


		if (global.specialBlocks && global.specialBlocks[res.locals.result.getblock.hash]) {
			let funInfo = global.specialBlocks[res.locals.result.getblock.hash];

			res.locals.metaTitle = funInfo.summary;

			if (funInfo.alertBodyHtml) {
				res.locals.metaDesc = funInfo.alertBodyHtml.replace(/<\/?("[^"]*"|'[^']*'|[^>])*(>|$)/g, "");

			} else {
				res.locals.metaDesc = "";
			}

		} else {
			res.locals.metaTitle = `Groestlcoin Block ${utils.ellipsizeMiddle(res.locals.result.getblock.hash, 16)}`;
			res.locals.metaDesc = "";
		}


		res.render("block");

		next();

	} catch (err) {
		res.locals.userMessageMarkdown = `Failed to load block: **${blockHash}**`;

		res.locals.pageErrors.push(utils.logError("32824yhr2973t3d", err));

		res.render("block");

		next();
	}
}));

router.get("/predicted-blocks", asyncHandler(async (req, res, next) => {
	try {
		res.locals.satoshiPerByteBucketMaxima = coinConfig.feeSatoshiPerByteBucketMaxima;

		res.render("predicted-blocks");

		next();

	} catch (err) {
		utils.logError("2083ryw0efghsu", err);

		res.locals.userMessage = "Error building page: " + err;

		res.render("predicted-blocks");

		next();
	}
}));

router.get("/predicted-blocks-old", asyncHandler(async (req, res, next) => {
	try {
		const mempoolTxids = await utils.timePromise("predicted_blocks_getAllMempoolTxids", coreApi.getAllMempoolTxids());
		let mempoolTxSummaries = await coreApi.getMempoolTxSummaries(mempoolTxids, Math.random().toString(36).substr(2, 5), (x) => {});

		const blockTemplate = {weight: 0, totalFees: new Decimal(0), vB: 0, txCount:0, txids: []};
		const blocks = [];

		mempoolTxSummaries.sort((a, b) => {
			let aFeeRate = (a.f + a.af) / (a.w + a.asz * 4);
			let bFeeRate = (b.f + b.af) / (b.w + b.asz * 4);

			if (aFeeRate > bFeeRate) {
				return -1;

			} else if (aFeeRate < bFeeRate) {
				return 1;

			} else {
				return a.key.localeCompare(b.key);
			}
		});

		res.locals.topTxs = mempoolTxSummaries.slice(0, 20);

		let currentBlock = Object.assign({}, blockTemplate);

		for (var i = 0; i < mempoolTxSummaries.length; i++) {
			const tx = mempoolTxSummaries[i];

			tx.frw = tx.f / tx.w;
			tx.fr = tx.f / tx.sz;

			if ((currentBlock.weight + tx.w) > coinConfig.maxBlockWeight) {
				// this tx doesn't fit in the current block we're building
				// so let's finish this one up and add it to the list
				currentBlock.avgFee = currentBlock.totalFees.dividedBy(currentBlock.txCount);
				currentBlock.avgFeeRate = currentBlock.totalFees.dividedBy(currentBlock.vB);

				blocks.push(currentBlock);

				// ...and start a new block
				currentBlock = Object.assign({}, blockTemplate);
				console.log(JSON.stringify(currentBlock));
			}

			currentBlock.txCount++;
			currentBlock.weight += tx.w;
			currentBlock.totalFees = currentBlock.totalFees.plus(new Decimal(tx.f));
			currentBlock.vB += tx.sz;
			//currentBlock.txids.push(tx.key);
		}

		res.locals.projectedBlocks = blocks;

		res.render("predicted-blocks");

		next();

	} catch (err) {
		res.locals.pageErrors.push(utils.logError("234efuewgew", err));

		res.render("predicted-blocks");

		next();
	}
}));

router.get("/block-analysis/:blockHashOrHeight", function(req, res, next) {
	var blockHashOrHeight = utils.asHashOrHeight(req.params.blockHashOrHeight);

	var goWithBlockHash = function(blockHash) {
		var blockHash = blockHash;

		res.locals.blockHash = blockHash;

		res.locals.result = {};

		var txResults = [];

		var promises = [];

		res.locals.result = {};

		coreApi.getBlockByHash(blockHash).then(function(block) {
			res.locals.block = block;
			res.locals.result.getblock = block;

			res.render("block-analysis");

			next();

		}).catch(function(err) {
			res.locals.pageErrors.push(utils.logError("943h84ehedr", err));

			res.render("block-analysis");

			next();
		});
	};

	if (!isNaN(blockHashOrHeight)) {
		coreApi.getBlockByHeight(parseInt(blockHashOrHeight)).then(function(blockByHeight) {
			goWithBlockHash(blockByHeight.hash);
		});
	} else {
		goWithBlockHash(blockHashOrHeight);
	}
});

router.get("/block-analysis", function(req, res, next) {
	res.render("block-analysis-search");

	next();
});

router.get("/tx/:transactionId@:blockHeight", asyncHandler(async (req, res, next) => {
	req.query.blockHeight = req.params.blockHeight;
	req.url = "/tx/" + req.params.transactionId;

	next();
}));


router.get("/tx/:transactionId", asyncHandler(async (req, res, next) => {
	try {
		var txid = utils.asHash(req.params.transactionId);

		var output = -1;
		if (req.query.output) {
			output = parseInt(req.query.output);
		}

		res.locals.txid = txid;
		res.locals.output = output;

		res.locals.maxTxOutputDisplayCount = 40;


		if (req.query.blockHeight) {
			res.locals.blockHeight = req.query.blockHeight;
		}

		res.locals.result = {};

		var txPromise = req.query.blockHeight ?
				coreApi.getBlockByHeight(parseInt(req.query.blockHeight))
				.then(block => {
					res.locals.block = block;
					return coreApi.getRawTransactionsWithInputs([txid], -1, block.hash)
				})
				: coreApi.getRawTransactionsWithInputs([txid], -1);

		const rawTxResult = await utils.timePromise("tx_getRawTransactionsWithInputs", txPromise);

		var tx = rawTxResult.transactions[0];

		res.locals.tx = tx;
		res.locals.isCoinbaseTx = tx.vin[0].coinbase;


		res.locals.result.getrawtransaction = tx;
		res.locals.result.txInputs = rawTxResult.txInputsByTransaction[txid] || {};

		var promises = [];

		promises.push(utils.safePromise("tx_getTxUtxos", async () => {
			const utxos = await coreApi.getTxUtxos(tx);

			res.locals.utxos = utxos;
		}));

		if (tx.confirmations == null) {
			promises.push(utils.safePromise("tx_getMempoolTxDetails", async () => {
				const mempoolDetails = await coreApi.getMempoolTxDetails(txid, true);

				res.locals.mempoolDetails = mempoolDetails;
			}));

		} else {
			promises.push(utils.safePromise("tx_getblockheader", async () => {
				try {
					const blockHeader = await global.rpcClient.command('getblockheader', tx.blockhash);

					res.locals.result.getblock = blockHeader;

				} catch (err) {
					utils.logError("239rge0uwhse", err);
				}
			}));
		}

		await Promise.all(promises);

		if (global.specialTransactions && global.specialTransactions[txid]) {
			let funInfo = global.specialTransactions[txid];

			res.locals.metaTitle = funInfo.summary;

			if (funInfo.alertBodyHtml) {
				res.locals.metaDesc = funInfo.alertBodyHtml.replace(/<\/?("[^"]*"|'[^']*'|[^>])*(>|$)/g, "");

			} else {
				res.locals.metaDesc = "";
			}
		} else {
			res.locals.metaTitle = `Groestlcoin Transaction ${utils.ellipsizeMiddle(txid, 16)}`;
			res.locals.metaDesc = "";
		}

		res.render("transaction");

		next();

	} catch (err) {
		if (global.prunedBlockchain && res.locals.blockHeight && res.locals.blockHeight < global.pruneHeight) {
			// Failure to load tx here is expected and a full description of the situation is given to the user
			// in the UI. No need to also show an error userMessage here.

		} else if (!global.txindexAvailable) {
			res.locals.noTxIndexMsg = noTxIndexMsg;

			// As above, failure to load the tx is expected here and good user feedback is given in the UI.
			// No need for error userMessage.

		} else {
			res.locals.userMessageMarkdown = `Failed to load transaction: txid=**${txid}**`;
		}



		utils.logError("1237y4ewssgt", err);

		res.render("transaction");

		next();
	}
}));

router.get("/address/:address", asyncHandler(async (req, res, next) => {
	try {
		var limit = config.site.addressTxPageSize;
		var offset = 0;
		var sort = "desc";

<<<<<<< HEAD

=======
		res.locals.maxTxOutputDisplayCount = config.site.addressPage.txOutputMaxDefaultDisplay;

		
>>>>>>> cb84541d
		if (req.query.limit) {
			limit = parseInt(req.query.limit);

			// for demo sites, limit page sizes
			if (config.demoSite && limit > config.site.addressTxPageSize) {
				limit = config.site.addressTxPageSize;

				res.locals.userMessage = "Transaction page size limited to " + config.site.addressTxPageSize + ". If this is your site, you can change or disable this limit in the site config.";
			}
		}

		if (req.query.offset) {
			offset = parseInt(req.query.offset);
		}

		if (req.query.sort) {
			sort = req.query.sort;
		}


		var address = utils.asAddress(req.params.address);

		res.locals.address = address;
		res.locals.limit = limit;
		res.locals.offset = offset;
		res.locals.sort = sort;
		res.locals.paginationBaseUrl = `./address/${address}?sort=${sort}`;
		res.locals.transactions = [];
		res.locals.addressApiSupport = addressApi.getCurrentAddressApiFeatureSupport();

		res.locals.result = {};

		var parseAddressErrors = [];

		try {
			res.locals.addressObj = bitcoinjs.address.fromBase58Check(address);

		} catch (err) {
			if (!err.message.startsWith("Error: Non-base58 character")) {
				parseAddressErrors.push(utils.logError("u3gr02gwef", err));
			}
		}

		try {
			res.locals.addressObj = bitcoinjs.address.fromBech32(address);

		} catch (err) {
			if (err.message.includes("Invalid checksum")) {
				res.locals.addressObj = bech32m.decode(address);

			} else if (!err.message.startsWith("Error: Mixed-case string " + address)) {
				parseAddressErrors.push(utils.logError("u02qg02yqge", err));
			}
		}

		if (res.locals.addressObj == null) {
			parseAddressErrors.forEach(function(x) {
				res.locals.pageErrors.push(x);
			});
		}

		if (global.miningPoolsConfigs) {
			for (var i = 0; i < global.miningPoolsConfigs.length; i++) {
				if (global.miningPoolsConfigs[i].payout_addresses[address]) {
					res.locals.payoutAddressForMiner = global.miningPoolsConfigs[i].payout_addresses[address];
				}
			}
		}



		const validateaddressResult = await coreApi.getAddress(address);
		res.locals.result.validateaddress = validateaddressResult;

		var promises = [];
		if (!res.locals.crawlerBot) {
			var addrScripthash = hexEnc.stringify(sha256(hexEnc.parse(validateaddressResult.scriptPubKey)));
			addrScripthash = addrScripthash.match(/.{2}/g).reverse().join("");

			res.locals.electrumScripthash = addrScripthash;

			promises.push(utils.safePromise("address_getAddressDetails", async () => {
				const addressDetailsResult = await addressApi.getAddressDetails(address, validateaddressResult.scriptPubKey, sort, limit, offset);
				var addressDetails = addressDetailsResult.addressDetails;

				if (addressDetailsResult.errors) {
					res.locals.addressDetailsErrors = addressDetailsResult.errors;
				}

				if (addressDetails) {
					res.locals.addressDetails = addressDetails;

					if (addressDetails.balanceSat == 0) {
						// make sure zero balances pass the falsey check in the UI
						addressDetails.balanceSat = "0";
					}

					if (addressDetails.txCount == 0) {
						// make sure txCount=0 pass the falsey check in the UI
						addressDetails.txCount = "0";
					}

					if (addressDetails.txids) {
						var txids = addressDetails.txids;

						// if the active addressApi gives us blockHeightsByTxid, it saves us work, so try to use it
						var blockHeightsByTxid = {};
						if (addressDetails.blockHeightsByTxid) {
							blockHeightsByTxid = addressDetails.blockHeightsByTxid;
						}

						res.locals.txids = txids;

						const rawTxResult = await (global.txindexAvailable
							? coreApi.getRawTransactionsWithInputs(txids, 5)
							: coreApi.getRawTransactionsByHeights(txids, blockHeightsByTxid)
								.then(transactions => ({ transactions, txInputsByTransaction: {} }))
						);

						res.locals.transactions = rawTxResult.transactions;
						res.locals.txInputsByTransaction = rawTxResult.txInputsByTransaction;


						// for coinbase txs, we need the block height in order to calculate subsidy to display
						var coinbaseTxs = [];
						for (var i = 0; i < rawTxResult.transactions.length; i++) {
							var tx = rawTxResult.transactions[i];

							for (var j = 0; j < tx.vin.length; j++) {
								if (tx.vin[j].coinbase) {
									// addressApi sometimes has blockHeightByTxid already available, otherwise we need to query for it
									if (!blockHeightsByTxid[tx.txid]) {
										coinbaseTxs.push(tx);
									}
								}
							}
						}


						var coinbaseTxBlockHashes = [];
						var blockHashesByTxid = {};
						coinbaseTxs.forEach(function(tx) {
							coinbaseTxBlockHashes.push(tx.blockhash);
							blockHashesByTxid[tx.txid] = tx.blockhash;
						});

						var blockHeightsPromises = [];
						if (coinbaseTxs.length > 0) {
							// we need to query some blockHeights by hash for some coinbase txs
							blockHeightsPromises.push(utils.safePromise("address_getBlocksByHash", async () => {
								const blocksByHashResult = await coreApi.getBlocksByHash(coinbaseTxBlockHashes);
								for (var txid in blockHashesByTxid) {
									if (blockHashesByTxid.hasOwnProperty(txid)) {
										blockHeightsByTxid[txid] = blocksByHashResult[blockHashesByTxid[txid]].height;
									}
								}
							}));
						}

						await Promise.all(blockHeightsPromises);

						var addrGainsByTx = {};
						var addrLossesByTx = {};

						res.locals.addrGainsByTx = addrGainsByTx;
						res.locals.addrLossesByTx = addrLossesByTx;

						var handledTxids = [];

						for (var i = 0; i < rawTxResult.transactions.length; i++) {
							var tx = rawTxResult.transactions[i];
							var txInputs = rawTxResult.txInputsByTransaction[tx.txid] || {};

							if (handledTxids.includes(tx.txid)) {
								continue;
							}

							handledTxids.push(tx.txid);

							for (var j = 0; j < tx.vout.length; j++) {
								if (tx.vout[j].value > 0 && tx.vout[j].scriptPubKey) {
									if (utils.getVoutAddresses(tx.vout[j]).includes(address)) {
										if (addrGainsByTx[tx.txid] == null) {
											addrGainsByTx[tx.txid] = new Decimal(0);
										}

										addrGainsByTx[tx.txid] = addrGainsByTx[tx.txid].plus(new Decimal(tx.vout[j].value));
									}
								}
							}

							for (var j = 0; j < tx.vin.length; j++) {
								var txInput = txInputs[j];
								var vinJ = tx.vin[j];

								if (txInput != null) {
									if (txInput && txInput.scriptPubKey) {
										if (utils.getVoutAddresses(txInput).includes(address)) {
											if (addrLossesByTx[tx.txid] == null) {
												addrLossesByTx[tx.txid] = new Decimal(0);
											}

											addrLossesByTx[tx.txid] = addrLossesByTx[tx.txid].plus(new Decimal(txInput.value));
										}
									}
								}
							}

							//debugLog("tx: " + JSON.stringify(tx));
							//debugLog("txInputs: " + JSON.stringify(txInputs));
						}

						res.locals.blockHeightsByTxid = blockHeightsByTxid;
					}
				}
			}));

			promises.push(utils.safePromise("address_getBlockchainInfo", async () => {
				res.locals.getblockchaininfo = await coreApi.getBlockchainInfo();
			}));
		}

		promises.push(utils.safePromise("address_qrcode_toDataURL", async () => {
			qrcode.toDataURL(address, function(err, url) {
				if (err) {
					res.locals.pageErrors.push(utils.logError("93ygfew0ygf2gf2", err));
				}

				res.locals.addressQrCodeUrl = url;
			});
		}));

		await Promise.all(promises);

		res.render("address");

		next();

	} catch (e) {
		res.locals.pageErrors.push(utils.logError("2108hs0gsdfe", e, {address:address}));

		res.locals.userMessageMarkdown = `Failed to load address: **${address}**`;

		res.render("address");

		next();
	}
}));

router.get("/rpc-terminal", function(req, res, next) {
	if (!config.demoSite && !req.authenticated) {
		res.send("RPC Terminal / Browser require authentication. Set an authentication password via the 'BTCEXP_BASIC_AUTH_PASSWORD' environment variable (see .env-sample file for more info).");

		next();

		return;
	}

	res.render("rpc-terminal");

	next();
});

router.post("/rpc-terminal", asyncHandler(async (req, res, next) => {
	if (!config.demoSite && !req.authenticated) {
		res.send("RPC Terminal / Browser require authentication. Set an authentication password via the 'BTCEXP_BASIC_AUTH_PASSWORD' environment variable (see .env-sample file for more info).");

		next();

		return;
	}

	var params = req.body.cmd.trim().split(/\s+/);
	var cmd = params.shift();
	var parsedParams = [];

	params.forEach((param, i) => {
		try {
			parsedParams.push(JSON.parse(param));

		} catch (e) {
			// add as string
			parsedParams.push(param);
		}
	});

	if (config.rpcBlacklist.includes(cmd.toLowerCase())) {
		res.write("Sorry, that RPC command is blacklisted. If this is your server, you may allow this command by removing it from the 'rpcBlacklist' setting in config.js.", function() {
			res.end();
		});

		next();

		return;
	}

	try {
		const result = await global.rpcClientNoTimeout.command([{method:cmd, parameters:parsedParams}]);//, function(err, result, resHeaders) {

		if (result) {
			debugLog("Result[1]: " + JSON.stringify(result, null, 4));

			res.write(JSON.stringify(result, null, 4), function() {
				res.end();
			});

		} else {
			res.write(JSON.stringify({"Error":"No response from node"}, null, 4), function() {
				res.end();
			});
		}
	} catch (err) {
		debugLog(JSON.stringify(err, null, 4));

		res.write(JSON.stringify(err, null, 4), function() {
			res.end();
		});
	}

	next();
}));

router.get("/rpc-browser", asyncHandler(async (req, res, next) => {
	if (!config.demoSite && !req.authenticated) {
		res.send("RPC Terminal / Browser require authentication. Set an authentication password via the 'BTCEXP_BASIC_AUTH_PASSWORD' environment variable (see .env-sample file for more info).");

		next();

		return;
	}

	try {
		const helpContent = await coreApi.getHelp();
		res.locals.gethelp = helpContent;

		var method = "unknown";
		var argValues = [];
		if (req.query.method) {
			method = req.query.method;

			if (!req.session.recentRpcCommands) {
				req.session.recentRpcCommands = [];
			}

			if (!req.session.recentRpcCommands.includes(method)) {
				req.session.recentRpcCommands.unshift(method);

				while (req.session.recentRpcCommands.length > 5) {
					req.session.recentRpcCommands.pop();
				}
			}

			res.locals.method = req.query.method;

			const methodHelp = await coreApi.getRpcMethodHelp(req.query.method.trim());
			res.locals.methodhelp = methodHelp;

			if (req.query.execute) {
				var argDetails = methodHelp.args;

				if (req.query.args) {
					debugLog("ARGS: " + JSON.stringify(req.query.args));

					for (var i = 0; i < req.query.args.length; i++) {
						var argProperties = argDetails[i].properties;
						debugLog(`ARG_PROPS[${i}]: ` + JSON.stringify(argProperties));

						for (var j = 0; j < argProperties.length; j++) {
							if (argProperties[j] === "numeric") {
								if (req.query.args[i] == null || req.query.args[i] == "") {
									argValues.push(null);

								} else {
									argValues.push(parseInt(req.query.args[i]));
								}

								break;

							} else if (argProperties[j] === "boolean") {
								if (req.query.args[i]) {
									argValues.push(req.query.args[i] == "true");
								}

								break;

							} else if (argProperties[j] === "string" || argProperties[j] === "numeric or string" || argProperties[j] === "string or numeric") {
								if (req.query.args[i]) {
									argValues.push(req.query.args[i].replace(/[\r]/g, ''));
								}

								break;

							} else if (argProperties[j] === "array" || argProperties[j] === "json array") {
								if (req.query.args[i]) {
									argValues.push(JSON.parse(req.query.args[i]));
								}

								break;

							} else if (argProperties[j] === "json object") {
								if (req.query.args[i]) {
									argValues.push(JSON.parse(req.query.args[i]));
								}

								break;

							} else {
								debugLog(`Unknown argument property: ${argProperties[j]}`);
							}
						}
					}
				}

				res.locals.argValues = argValues;

				if (config.rpcBlacklist.includes(req.query.method.toLowerCase())) {
					res.locals.methodResult = "Sorry, that RPC command is blacklisted. If this is your server, you may allow this command by removing it from the 'rpcBlacklist' setting in config.js.";

					res.render("rpc-browser");

					next();

					return;
				}

				//var csurfPromise =

				await new Promise((resolve, reject) => {
					forceCsrf(req, res, async (err) => {
						if (err) {
							reject(err);

						} else {
							resolve();
						}
					});
				});

				debugLog("Executing RPC '" + req.query.method + "' with params: " + JSON.stringify(argValues));

				try {
					const startTimeNanos = utils.startTimeNanos();
					const result = await global.rpcClientNoTimeout.command([{method:req.query.method, parameters:argValues}]);//, function(err3, result3, resHeaders3) {
					const dtMillis = utils.dtMillis(startTimeNanos);

					res.locals.executionMillis = dtMillis;

					debugLog("RPC Response: result=" + JSON.stringify(result));

					if (result) {
						res.locals.methodResult = result;

					} else {
						res.locals.methodResult = {"Error":"No response from node."};
					}

					//res.render("rpc-browser");

					//next();

				} catch (err) {
					res.locals.pageErrors.push(utils.logError("23roewuhfdghe", err, {method:req.query.method, params:argValues}));

					res.locals.methodResult = {error:("" + err)};

					//res.render("rpc-browser");

					//next();
				}

				/*forceCsrf(req, res, async (err) => {
					if (err) {
						return next(err);
					}


				});*/
			}
		}
	} catch (err) {
		res.locals.pageErrors.push(utils.logError("23ewyf0weee", err, {method:method, params:argValues}));

		res.locals.userMessage = "Error loading help content: " + err;
	}

	res.render("rpc-browser");

	next();
}));

router.get("/terminal", function(req, res, next) {
	res.render("terminal");

	next();
});

router.post("/terminal", function(req, res, next) {
	var params = req.body.cmd.trim().split(/\s+/);
	var cmd = params.shift();
	var paramsStr = req.body.cmd.trim().substring(cmd.length).trim();

	if (cmd == "parsescript") {
		const nbs = require('node-bitcoin-script');
		var parsedScript = nbs.parseRawScript(paramsStr, "hex");

		res.write(JSON.stringify({"parsed":parsedScript}, null, 4), function() {
			res.end();
		});

		next();

	} else {
		res.write(JSON.stringify({"Error":"Unknown command"}, null, 4), function() {
			res.end();
		});

		next();
	}
});

router.get("/mempool-transactions", asyncHandler(async (req, res, next) => {
	try {
		var limit = config.site.browseMempoolTransactionsPageSize;
		var offset = 0;
		var sort = "desc";

		if (req.query.limit) {
			limit = parseInt(req.query.limit);
		}

		if (req.query.offset) {
			offset = parseInt(req.query.offset);
		}

		if (req.query.sort) {
			sort = req.query.sort;
		}

		res.locals.limit = limit;
		res.locals.offset = offset;
		res.locals.sort = sort;
		res.locals.paginationBaseUrl = "./mempool-transactions";

		const mempoolData = await utils.timePromise("mempool_tx_getMempoolTxids", coreApi.getMempoolTxids(limit, offset));

		const txids = mempoolData.txids;
		res.locals.txCount = mempoolData.txCount;


		const promises = [];

		promises.push(utils.safePromise("mempool_tx_getRawTransactionsWithInputs", async () => {
			const transactionData = await coreApi.getRawTransactionsWithInputs(txids, config.slowDeviceMode ? 3 : 5);

			res.locals.transactions = transactionData.transactions;
			res.locals.txInputsByTransaction = transactionData.txInputsByTransaction;
		}));

		res.locals.mempoolDetailsByTxid = {};

		txids.forEach(txid => {
			promises.push(utils.safePromise("mempool_tx_getRawTransactionsWithInputs", async () => {
				const mempoolTxidDetails = await coreApi.getMempoolTxDetails(txid, false);

				res.locals.mempoolDetailsByTxid[txid] = mempoolTxidDetails;
			}));
		});


		await Promise.all(promises);


		res.render("mempool-transactions");

		next();

	} catch (err) {
		utils.logError("3297gfsdyde3q", err);

		res.locals.userMessage = "Error building page: " + err;

		res.render("mempool-transactions");

		next();
	}
}));

router.get("/tx-stats", function(req, res, next) {
	var dataPoints = 100;

	if (req.query.dataPoints) {
		dataPoints = req.query.dataPoints;
	}

	if (dataPoints > 250) {
		dataPoints = 250;
	}

	var targetBlocksPerDay = 24 * 60 * 60 / global.coinConfig.targetBlockTimeSeconds;

	coreApi.getTxCountStats(dataPoints, 0, "latest").then(function(result) {
		res.locals.getblockchaininfo = result.getblockchaininfo;
		res.locals.txStats = result.txCountStats;

		coreApi.getTxCountStats(targetBlocksPerDay / 4, -144, "latest").then(function(result2) {
			res.locals.txStatsDay = result2.txCountStats;

			coreApi.getTxCountStats(targetBlocksPerDay / 4, -144 * 7, "latest").then(function(result3) {
				res.locals.txStatsWeek = result3.txCountStats;

				coreApi.getTxCountStats(targetBlocksPerDay / 4, -144 * 30, "latest").then(function(result4) {
					res.locals.txStatsMonth = result4.txCountStats;

					res.render("tx-stats");

					next();
				});
			});
		});
	});
});

router.get("/difficulty-history", function(req, res, next) {
	coreApi.getBlockchainInfo().then(function(getblockchaininfo) {
		res.locals.blockCount = getblockchaininfo.blocks;

		res.render("difficulty-history");

		next();

	}).catch(function(err) {
		res.locals.userMessage = "Error: " + err;

		res.render("difficulty-history");

		next();
	});
});

router.get("/about", function(req, res, next) {
	res.render("about");

	next();
});

router.get("/tools", function(req, res, next) {
	res.render("tools");

	next();
});

router.get("/changelog", function(req, res, next) {
	res.locals.changelogHtml = markdown.render(global.changelogMarkdown);

	res.render("changelog");

	next();
});

router.get("/fun", function(req, res, next) {
	var sortedList = coins[config.coin].historicalData;
	sortedList.sort(function(a, b) {
		if (a.date > b.date) {
			return 1;

		} else if (a.date < b.date) {
			return -1;

		} else {
			var x = a.type.localeCompare(b.type);

			if (x == 0) {
				if (a.type == "blockheight") {
					return a.blockHeight - b.blockHeight;

				} else {
					return x;
				}
			}

			return x;
		}
	});

	res.locals.historicalData = sortedList;

	res.render("fun");

	next();
});

router.get("/quotes", function(req, res, next) {
	res.locals.btcQuotes = btcQuotes.items;

	res.render("quotes");

	next();
});

router.get("/quote/:quoteIndex", function(req, res, next) {
	res.locals.quoteIndex = parseInt(req.params.quoteIndex);
	res.locals.btcQuotes = btcQuotes.items;

	res.render("quote");

	next();
});

router.get("/bitcoin-whitepaper", function(req, res, next) {
	res.render("bitcoin-whitepaper");

	next();
});

router.get("/groestlcoin.pdf", function(req, res, next) {
	// ref: https://bitcoin.stackexchange.com/questions/35959/how-is-the-whitepaper-decoded-from-the-blockchain-tx-with-1000x-m-of-n-multisi
	const whitepaperTxid = "54e48e5f5c656b26c3bca14a8c95aa583d07ebe84dde3b7dd4a78f4e4186e713";

	// get all outputs except the last 2 using `gettxout`
	Promise.all([...Array(946).keys()].map(vout => coreApi.getTxOut(whitepaperTxid, vout)))
	.then(function (vouts) {
		// concatenate all multisig pubkeys
		var pdfData = vouts.map((out, n) => {
			var parts = out.scriptPubKey.asm.split(" ")
			// the last output is a 1-of-1
			return n == 945 ? parts[1] : parts.slice(1,4).join('')
		}).join('')

		// strip size and checksum from start and null bytes at the end
		pdfData = pdfData.slice(16).slice(0, -16);

		const hexArray = utils.arrayFromHexString(pdfData);
		res.contentType("application/pdf");
		res.send(Buffer.alloc(hexArray.length, hexArray, "hex"));
	}).catch(function(err) {
		res.locals.userMessageMarkdown = `Failed to load transaction outputs: txid=**${whitepaperTxid}**`;

		res.locals.pageErrors.push(utils.logError("432907twhgeyedg", err));

		res.render("transaction");

		next();
	});
});

module.exports = router;<|MERGE_RESOLUTION|>--- conflicted
+++ resolved
@@ -1474,13 +1474,9 @@
 		var offset = 0;
 		var sort = "desc";
 
-<<<<<<< HEAD
-
-=======
 		res.locals.maxTxOutputDisplayCount = config.site.addressPage.txOutputMaxDefaultDisplay;
 
-		
->>>>>>> cb84541d
+
 		if (req.query.limit) {
 			limit = parseInt(req.query.limit);
 
