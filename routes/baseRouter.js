--- conflicted
+++ resolved
@@ -27,22 +27,14 @@
 
 const forceCsrf = csurf({ ignoreMethods: [] });
 
-<<<<<<< HEAD
+var noTxIndexMsg = "\n\nYour node does not have `txindex` enabled. Without it, you can only lookup wallet, mempool, and recently confirmed transactions by their `txid`. Searching for non-wallet transactions that were confirmed more than "+config.noTxIndexSearchDepth+" blocks ago is only possible if you provide the confirmed block height in addition to the txid, using `<txid>@<height>` in the search box.";
+
 router.get("/", asyncHandler(async (req, res, next) => {
 	try {
 		if (req.session.host == null || req.session.host.trim() == "") {
 			if (req.cookies['rpc-host']) {
 				res.locals.host = req.cookies['rpc-host'];
 			}
-=======
-var noTxIndexMsg = "\n\nYour node does not have `txindex` enabled. Without it, you can only lookup wallet, mempool, and recently confirmed transactions by their `txid`. Searching for non-wallet transactions that were confirmed more than "+config.noTxIndexSearchDepth+" blocks ago is only possible if you provide the confirmed block height in addition to the txid, using `<txid>@<height>` in the search box.";
-
-router.get("/", function(req, res, next) {
-	if (req.session.host == null || req.session.host.trim() == "") {
-		if (req.cookies['rpc-host']) {
-			res.locals.host = req.cookies['rpc-host'];
-		}
->>>>>>> 2c6c4774
 
 			if (req.cookies['rpc-port']) {
 				res.locals.port = req.cookies['rpc-port'];
@@ -567,6 +559,7 @@
 	if (query.length == 64) {
 		coreApi.getRawTransaction(query).then(function(tx) {
 			res.redirect("./tx/" + query);
+
 		}).catch(function(err) {
 			coreApi.getBlockByHash(query).then(function(blockByHash) {
 				res.redirect("./block/" + query);
@@ -585,6 +578,7 @@
 	} else if (!isNaN(query)) {
 		coreApi.getBlockByHeight(parseInt(query)).then(function(blockByHeight) {
 			res.redirect("./block-height/" + query);
+			
 		}).catch(function(err) {
 			req.session.userMessage = "No results found for query: " + query;
 
@@ -650,27 +644,26 @@
 			resolve();
 		}));
 
-<<<<<<< HEAD
-		promises.push(new Promise(async (resolve, reject) => {
-			const blockStats = await utils.timePromise("promises.block-height.getBlockStats", coreApi.getBlockStats(result.hash));
-			
-			res.locals.result.blockstats = blockStats;
-
-			resolve();
-=======
-		promises.push(new Promise(function(resolve, reject) {
-			coreApi.getBlockStats(result.hash).then(function(result) {
-				res.locals.result.blockstats = result;
+		promises.push(new Promise(async (resolve, reject) => {
+			try {
+				const blockStats = await utils.timePromise("promises.block-height.getBlockStats", coreApi.getBlockStats(result.hash));
+				
+				res.locals.result.blockstats = blockStats;
 
 				resolve();
 
-			}).catch(function(err) {
-				// unavailable, likely due to pruning
-				debugLog('Failed loading block stats', err)
-				res.locals.result.blockstats = null;
-				resolve();
-			});
->>>>>>> 2c6c4774
+			} catch (err) {
+				if (global.prunedBlockchain) {
+					// unavailable, likely due to pruning
+					debugLog('Failed loading block stats', err);
+					res.locals.result.blockstats = null;
+
+					resolve();
+
+				} else {
+					throw err;
+				}
+			}
 		}));
 
 		await Promise.all(promises);
@@ -733,26 +726,28 @@
 		}));
 
 		promises.push(new Promise(async (resolve, reject) => {
-			const blockStats = await utils.timePromise("promises.block-hash.getBlockStats", coreApi.getBlockStats(blockHash));
-			
-			res.locals.result.blockstats = blockStats;
-
-			resolve();
-		}));
-
-<<<<<<< HEAD
+			try {
+				const blockStats = await utils.timePromise("promises.block-hash.getBlockStats", coreApi.getBlockStats(blockHash));
+				
+				res.locals.result.blockstats = blockStats;
+
+				resolve();
+
+			} catch (err) {
+				if (global.prunedBlockchain) {
+					// unavailable, likely due to pruning
+					debugLog('Failed loading block stats, likely due to pruning', err);
+
+					resolve();
+
+				} else {
+					reject(err);
+				}
+			}
+		}));
+
 		await Promise.all(promises);
 		
-=======
-		}).catch(function(err) {
-			// unavailable, likely due to pruning
-			debugLog('Failed loading block stats', err)
-			resolve();
-		});
-	}));
-
-	Promise.all(promises).then(function() {
->>>>>>> 2c6c4774
 		res.render("block");
 
 		next();
@@ -816,21 +811,17 @@
 	next();
 });
 
-<<<<<<< HEAD
+router.get("/tx/:transactionId@:blockHeight", asyncHandler(async (req, res, next) => {
+	req.query.blockHeight = req.params.blockHeight;
+	req.url = "/tx/" + req.params.transactionId;
+
+	next();
+}));
+
+
 router.get("/tx/:transactionId", asyncHandler(async (req, res, next) => {
 	try {
 		var txid = utils.asHash(req.params.transactionId);
-=======
-router.get("/tx/:transactionId@:blockHeight", function(req, res, next) {
-	req.query.blockHeight = req.params.blockHeight;
-	req.url = "/tx/" + req.params.transactionId;
-
-	next();
-});
-
-router.get("/tx/:transactionId", function(req, res, next) {
-	var txid = utils.asHash(req.params.transactionId);
->>>>>>> 2c6c4774
 
 		var output = -1;
 		if (req.query.output) {
@@ -840,28 +831,23 @@
 		res.locals.txid = txid;
 		res.locals.output = output;
 
-<<<<<<< HEAD
+
+		if (req.query.blockHeight) {
+			res.locals.blockHeight = req.query.blockHeight;
+		}
+
 		res.locals.result = {};
 
-		const rawTxResult = await utils.timePromise("promises.tx.getRawTransactionsWithInputs", coreApi.getRawTransactionsWithInputs([txid]));
-
-=======
-	if (req.query.blockHeight) {
-		res.locals.blockHeight = req.query.blockHeight;
-	}
-
-	res.locals.result = {};
-
-	var txPromise = req.query.blockHeight
-		? coreApi.getBlockByHeight(parseInt(req.query.blockHeight))
+		var txPromise = req.query.blockHeight ? 
+				coreApi.getBlockByHeight(parseInt(req.query.blockHeight))
 				.then(block => {
 					res.locals.block = block;
 					return coreApi.getRawTransactionsWithInputs([txid], -1, block.hash)
 				})
-		: coreApi.getRawTransactionsWithInputs([txid], -1);
-
-	txPromise.then(function(rawTxResult) {
->>>>>>> 2c6c4774
+				: coreApi.getRawTransactionsWithInputs([txid], -1);
+
+		const rawTxResult = await utils.timePromise("promises.tx.getRawTransactionsWithInputs", txPromise);
+
 		var tx = rawTxResult.transactions[0];
 
 		res.locals.result.getrawtransaction = tx;
@@ -901,15 +887,12 @@
 
 		next();
 
-<<<<<<< HEAD
 	} catch (err) {
 		res.locals.userMessageMarkdown = `Failed to load transaction: txid=**${txid}**`;
-=======
-	}).catch(function(err) {
+
 		if (!global.txindexAvailable) {
 			res.locals.noTxIndexMsg = noTxIndexMsg;
 		}
->>>>>>> 2c6c4774
 
 		utils.logError("1237y4ewssgt", err);
 
