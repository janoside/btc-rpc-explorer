--- conflicted
+++ resolved
@@ -332,16 +332,8 @@
 		}
 
 		if (peerIps.length > 0) {
-<<<<<<< HEAD
-			utils.geoLocateIpAddresses(peerIps).then(function(results) {
-				res.locals.peerIpSummary = results;
-				res.locals.mapBoxComApiAccessKey = config.credentials.mapBoxComApiAccessKey;
-				
-				res.render("peers");
-=======
 			res.locals.peerIpSummary = await utils.timePromise("promises.peers.geoLocateIpAddresses", utils.geoLocateIpAddresses(peerIps));
 		}
->>>>>>> 616a4580
 
 
 		res.render("peers");
@@ -1582,34 +1574,6 @@
 	next();
 });
 
-<<<<<<< HEAD
-router.get("/admin", function(req, res, next) {
-	res.locals.appStartTime = global.appStartTime;
-	res.locals.memstats = v8.getHeapStatistics();
-	res.locals.rpcStats = global.rpcStats;
-	res.locals.electrumStats = global.electrumStats;
-	res.locals.cacheStats = global.cacheStats;
-	res.locals.errorStats = global.errorStats;
-
-	res.locals.appConfig = {
-		privacyMode: config.privacyMode,
-		slowDeviceMode: config.slowDeviceMode,
-		demoSite: config.demoSite,
-		rpcConcurrency: config.rpcConcurrency,
-		addressApi: config.addressApi,
-		ipStackComApiAccessKey: !!config.credentials.ipStackComApiAccessKey,
-		mapBoxComApiAccessKey: !!config.credentials.mapBoxComApiAccessKey,
-		redisCache: !!config.redisUrl,
-		noInmemoryRpcCache: config.noInmemoryRpcCache
-	};
-
-	res.render("admin");
-
-	next();
-});
-
-=======
->>>>>>> 616a4580
 router.get("/changelog", function(req, res, next) {
 	res.locals.changelogHtml = markdown.render(global.changelogMarkdown);
 
