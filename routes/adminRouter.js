"use strict";

const debug = require("debug");
const debugLog = debug("btcexp:router");

const fs = require('fs');
const v8 = require('v8');

const express = require('express');
const csurf = require('csurf');
const router = express.Router();
const util = require('util');
const moment = require('moment');
const qrcode = require('qrcode');
const bitcoinjs = require('groestlcoinjs-lib');
const sha256 = require("crypto-js/sha256");
const hexEnc = require("crypto-js/enc-hex");
const Decimal = require("decimal.js");


const utils = require('./../app/utils.js');
const coins = require("./../app/coins.js");
const config = require("./../app/config.js");
const coreApi = require("./../app/api/coreApi.js");
const addressApi = require("./../app/api/addressApi.js");


const statTracker = require("./../app/statTracker.js");
const appStats = require("./../app/appStats.js");

const forceCsrf = csurf({ ignoreMethods: [] });




router.get("/dashboard", function(req, res, next) {
	res.locals.appStartTime = global.appStartTime;
	res.locals.memstats = v8.getHeapStatistics();
	res.locals.rpcStats = global.rpcStats;
	res.locals.electrumStats = global.electrumStats;
	res.locals.cacheStats = global.cacheStats;
	res.locals.errorStats = global.errorStats;

	res.locals.cacheSizes = {
		misc: {
			length: global.miscLruCache.length,
			itemCount: global.miscLruCache.itemCount
		},
		block: {
			length: global.blockLruCache.length,
			itemCount: global.blockLruCache.itemCount
		},
		tx: {
			length: global.txLruCache.length,
			itemCount: global.txLruCache.itemCount
		},
		mining: {
			length: global.miningSummaryLruCache.length,
			itemCount: global.miningSummaryLruCache.itemCount
		}
	};

	res.locals.appConfig = {
		privacyMode: config.privacyMode,
		slowDeviceMode: config.slowDeviceMode,
		demoSite: config.demoSite,
		rpcConcurrency: config.rpcConcurrency,
		addressApi: config.addressApi,
		ipStackComApiAccessKey: !!config.credentials.ipStackComApiAccessKey,
		mapBoxComApiAccessKey: !!config.credentials.mapBoxComApiAccessKey,
		redisCache: !!config.redisUrl,
		noInmemoryRpcCache: config.noInmemoryRpcCache
	};

	res.render("admin/dashboard");

	next();
});

router.get("/os-stats", function(req, res, next) {
	res.locals.appStats = appStats.getAllAppStats();
	res.locals.appStatNames = appStats.statNames;
<<<<<<< HEAD

	res.locals.performanceStats = [];
	for (const [key, value] of Object.entries(res.locals.stats.performance)) {
		res.locals.performanceStats.push([key, value]);
	}

	res.locals.performanceStats.sort((a, b) => {
		return a[0].localeCompare(b[0]);
	});


	res.locals.eventStats = [];
	for (const [key, value] of Object.entries(res.locals.stats.event)) {
		res.locals.eventStats.push([key, value]);
	}

	res.locals.eventStats.sort((a, b) => {
		return a[0].localeCompare(b[0]);
	});


	res.locals.valueStats = [];
	for (const [key, value] of Object.entries(res.locals.stats.value)) {
		res.locals.valueStats.push([key, value]);
	}

	res.locals.valueStats.sort((a, b) => {
		return a[0].localeCompare(b[0]);
	});

=======
	
>>>>>>> 950f0b44

	res.render("admin/os-stats");

	next();
});


router.get("/app-stats", function(req, res, next) {
	res.locals.stats = statTracker.currentStats();
	
	
	res.locals.performanceStats = [];
	for (const [key, value] of Object.entries(res.locals.stats.performance)) {
		res.locals.performanceStats.push([key, value]);
	}

	res.locals.performanceStats.sort((a, b) => {
		return a[0].localeCompare(b[0]);
	});


	res.locals.eventStats = [];
	for (const [key, value] of Object.entries(res.locals.stats.event)) {
		res.locals.eventStats.push([key, value]);
	}

	res.locals.eventStats.sort((a, b) => {
		return a[0].localeCompare(b[0]);
	});


	res.locals.valueStats = [];
	for (const [key, value] of Object.entries(res.locals.stats.value)) {
		res.locals.valueStats.push([key, value]);
	}

	res.locals.valueStats.sort((a, b) => {
		return a[0].localeCompare(b[0]);
	});


	res.render("admin/app-stats");

	next();
});


router.get('/resetUserSettings', (req, res) => {
	req.session.userSettings = {};

	var userSettings = {};

	res.cookie("user-settings", JSON.stringify(userSettings));

	res.redirect(req.headers.referer);
});


router.get('/heapdump', (req, res) => {
	const ip = req.headers['x-forwarded-for'] || req.connection.remoteAddress;

	debugLog(`Heap dump requested by IP ${ip}...`);

	if (ip == "127.0.0.1") {
		const filename = `./heapDump-${Date.now()}.heapsnapshot`;
		const heapdumpStream = v8.getHeapSnapshot();
		const fileStream = fs.createWriteStream(filename);
		heapdumpStream.pipe(fileStream);

		debugLog("Heap dump at startup written to", filename);

		res.status(200).send({msg: "successfully took a heap dump"});
	}
});



module.exports = router;<|MERGE_RESOLUTION|>--- conflicted
+++ resolved
@@ -80,40 +80,7 @@
 router.get("/os-stats", function(req, res, next) {
 	res.locals.appStats = appStats.getAllAppStats();
 	res.locals.appStatNames = appStats.statNames;
-<<<<<<< HEAD
 
-	res.locals.performanceStats = [];
-	for (const [key, value] of Object.entries(res.locals.stats.performance)) {
-		res.locals.performanceStats.push([key, value]);
-	}
-
-	res.locals.performanceStats.sort((a, b) => {
-		return a[0].localeCompare(b[0]);
-	});
-
-
-	res.locals.eventStats = [];
-	for (const [key, value] of Object.entries(res.locals.stats.event)) {
-		res.locals.eventStats.push([key, value]);
-	}
-
-	res.locals.eventStats.sort((a, b) => {
-		return a[0].localeCompare(b[0]);
-	});
-
-
-	res.locals.valueStats = [];
-	for (const [key, value] of Object.entries(res.locals.stats.value)) {
-		res.locals.valueStats.push([key, value]);
-	}
-
-	res.locals.valueStats.sort((a, b) => {
-		return a[0].localeCompare(b[0]);
-	});
-
-=======
-	
->>>>>>> 950f0b44
 
 	res.render("admin/os-stats");
 
@@ -123,8 +90,8 @@
 
 router.get("/app-stats", function(req, res, next) {
 	res.locals.stats = statTracker.currentStats();
-	
-	
+
+
 	res.locals.performanceStats = [];
 	for (const [key, value] of Object.entries(res.locals.stats.performance)) {
 		res.locals.performanceStats.push([key, value]);
