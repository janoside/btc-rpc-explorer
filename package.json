--- conflicted
+++ resolved
@@ -1,13 +1,7 @@
 {
-<<<<<<< HEAD
 	"name": "grs-rpc-explorer",
-	"version": "2.0.2",
+	"version": "3.1.1",
 	"description": "Open-source, self-hosted Groestlcoin explorer",
-=======
-	"name": "btc-rpc-explorer",
-	"version": "3.1.1",
-	"description": "Open-source, self-hosted Bitcoin explorer",
->>>>>>> 0795566f
 	"private": false,
 	"bin": "bin/cli.js",
 	"scripts": {
@@ -36,13 +30,8 @@
 		"async": "^3.2.0",
 		"axios": "^0.21.1",
 		"basic-auth": "^2.0.1",
-<<<<<<< HEAD
-		"bitcoin-core": "^2.3.0",
+		"bech32": "2.0.0",
 		"groestlcoinjs-lib": "^5.1.10",
-=======
-		"bech32": "2.0.0",
-		"bitcoinjs-lib": "^5.2.0",
->>>>>>> 0795566f
 		"bluebird": "^3.7.2",
 		"body-parser": "^1.19.0",
 		"bootstrap": "5.0.2",
