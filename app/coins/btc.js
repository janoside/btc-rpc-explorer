--- conflicted
+++ resolved
@@ -53,16 +53,10 @@
 	name:"Bitcoin",
 	ticker:"BTC",
 	logoUrlsByNetwork:{
-<<<<<<< HEAD
-		"main":"/img/logo/btc.svg",
-		"test":"/img/logo/tbtc.svg",
-		"regtest":"/img/logo/tbtc.svg",
-		"signet":"/img/logo/tbtc.svg"
-=======
 		"main":"./img/logo/btc.svg",
 		"test":"./img/logo/tbtc.svg",
-		"regtest":"./img/logo/tbtc.svg"
->>>>>>> 32a39f81
+		"regtest":"./img/logo/tbtc.svg",
+		"signet":"./img/logo/tbtc.svg"
 	},
 	siteTitlesByNetwork: {
 		"main":"Bitcoin Explorer",
