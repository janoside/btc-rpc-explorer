"use strict";

const debug = require("debug");
const debugLog = debug("btcexp:utils");
const debugErrorLog = debug("btcexp:error");
const debugErrorVerboseLog = debug("btcexp:errorVerbose");

const Decimal = require("decimal.js");
const request = require("request");
const qrcode = require("qrcode");
const bs58check = require("bs58grscheck");
const bip32 = require('bip32grs');
const bitcoinjs = require('groestlcoinjs-lib');

const config = require("./config.js");
const coins = require("./coins.js");
const coinConfig = coins[config.coin];
const redisCache = require("./redisCache.js");
const statTracker = require("./statTracker.js");


const exponentScales = [
	{val:1000000000000000000000000000000000, name:"?", abbreviation:"V", exponent:"33"},
	{val:1000000000000000000000000000000, name:"?", abbreviation:"W", exponent:"30"},
	{val:1000000000000000000000000000, name:"?", abbreviation:"X", exponent:"27"},
	{val:1000000000000000000000000, name:"yotta", abbreviation:"Y", exponent:"24"},
	{val:1000000000000000000000, name:"zetta", abbreviation:"Z", exponent:"21"},
	{val:1000000000000000000, name:"exa", abbreviation:"E", exponent:"18"},
	{val:1000000000000000, name:"peta", abbreviation:"P", exponent:"15", textDesc:"Q"},
	{val:1000000000000, name:"tera", abbreviation:"T", exponent:"12", textDesc:"T"},
	{val:1000000000, name:"giga", abbreviation:"G", exponent:"9", textDesc:"B"},
	{val:1000000, name:"mega", abbreviation:"M", exponent:"6", textDesc:"M"},
	{val:1000, name:"kilo", abbreviation:"K", exponent:"3", textDesc:"thou"}
];

const crawlerBotUserAgentStrings = {
	"google": new RegExp("adsbot-google|Googlebot|mediapartners-google", "i"),
	"microsoft": new RegExp("Bingbot|bingpreview|msnbot", "i"),
	"yahoo": new RegExp("Slurp", "i"),
	"duckduckgo": new RegExp("DuckDuckBot", "i"),
	"baidu": new RegExp("Baidu", "i"),
	"yandex": new RegExp("YandexBot", "i"),
	"teoma": new RegExp("teoma", "i"),
	"sogou": new RegExp("Sogou", "i"),
	"exabot": new RegExp("Exabot", "i"),
	"facebook": new RegExp("facebot", "i"),
	"alexa": new RegExp("ia_archiver", "i"),
	"aol": new RegExp("aolbuild", "i"),
};

const ipMemoryCache = {};

let ipRedisCache = null;
if (redisCache.active) {
	const onRedisCacheEvent = function(cacheType, eventType, cacheKey) {
		global.cacheStats.redis[eventType]++;
		//debugLog(`cache.${cacheType}.${eventType}: ${cacheKey}`);
	}

	ipRedisCache = redisCache.createCache("v0", onRedisCacheEvent);
}

const ipCache = {
	get:function(key) {
		return new Promise(function(resolve, reject) {
			if (ipMemoryCache[key] != null) {
				resolve({key:key, value:ipMemoryCache[key]});

				return;
			}

			if (ipRedisCache != null) {
				ipRedisCache.get("ip-" + key).then(function(redisResult) {
					if (redisResult != null) {
						resolve({key:key, value:redisResult});

						return;
					}

					resolve({key:key, value:null});
				});

			} else {
				resolve({key:key, value:null});
			}
		});
	},
	set:function(key, value, expirationMillis) {
		ipMemoryCache[key] = value;

		if (ipRedisCache != null) {
			ipRedisCache.set("ip-" + key, value, expirationMillis);
		}
	}
};



function redirectToConnectPageIfNeeded(req, res) {
	if (!req.session.host) {
		req.session.redirectUrl = req.originalUrl;

		res.redirect("/");
		res.end();

		return true;
	}

	return false;
}

function hex2ascii(hex) {
	var str = "";
	for (var i = 0; i < hex.length; i += 2) {
		str += String.fromCharCode(parseInt(hex.substr(i, 2), 16));
	}

	return str;
}

function splitArrayIntoChunks(array, chunkSize) {
	var j = array.length;
	var chunks = [];

	for (var i = 0; i < j; i += chunkSize) {
		chunks.push(array.slice(i, i + chunkSize));
	}

	return chunks;
}

function splitArrayIntoChunksByChunkCount(array, chunkCount) {
	var bigChunkSize = Math.ceil(array.length / chunkCount);
	var bigChunkCount = chunkCount - (chunkCount * bigChunkSize - array.length);

	var chunks = [];

	var chunkStart = 0;
	for (var chunk = 0; chunk < chunkCount; chunk++) {
		var chunkSize = (chunk < bigChunkCount ? bigChunkSize : (bigChunkSize - 1));

		chunks.push(array.slice(chunkStart, chunkStart + chunkSize));

		chunkStart += chunkSize;
	}

	return chunks;
}

function getRandomString(length, chars) {
	var mask = '';

	if (chars.indexOf('a') > -1) {
		mask += 'abcdefghijklmnopqrstuvwxyz';
	}

	if (chars.indexOf('A') > -1) {
		mask += 'ABCDEFGHIJKLMNOPQRSTUVWXYZ';
	}

	if (chars.indexOf('#') > -1) {
		mask += '0123456789';
	}

	if (chars.indexOf('!') > -1) {
		mask += '~`!@#$%^&*()_+-={}[]:";\'<>?,./|\\';
	}

	var result = '';
	for (var i = length; i > 0; --i) {
		result += mask[Math.floor(Math.random() * mask.length)];
	}

	return result;
}

function formatCurrencyAmountWithForcedDecimalPlaces(amount, formatType, forcedDecimalPlaces) {
	formatType = formatType.toLowerCase();

	var currencyType = global.currencyTypes[formatType];

	if (currencyType == null) {
		throw `Unknown currency type: ${formatType}`;
	}

	var dec = new Decimal(amount);

	var decimalPlaces = currencyType.decimalPlaces;
	//if (decimalPlaces == 0 && dec < 1) {
	//	decimalPlaces = 5;
	//}

	if (forcedDecimalPlaces >= 0) {
		decimalPlaces = forcedDecimalPlaces;
	}

	if (currencyType.type == "native") {
		dec = dec.times(currencyType.multiplier);

		if (forcedDecimalPlaces >= 0) {
			// toFixed will keep trailing zeroes
			var baseStr = addThousandsSeparators(dec.toFixed(decimalPlaces));

			return {val:baseStr, currencyUnit:currencyType.name, simpleVal:baseStr, intVal:parseInt(dec)};

		} else {
			// toDP excludes trailing zeroes but doesn't "fix" numbers like 1e-8
			// instead, we use toFixed and manually strip trailing zeroes
			// old method is kept for reference since this is sensitive, high-volume code
			var baseStr = addThousandsSeparators(dec.toFixed(decimalPlaces).replace(/0+$/, "").replace(/\.$/, ""));
			//var baseStr = addThousandsSeparators(dec.toDP(decimalPlaces)); // old version, failed to properly format "1e-8" (left unchanged)

			var returnVal = {currencyUnit:currencyType.name, simpleVal:baseStr, intVal:parseInt(dec)};

			// max digits in "val"
			var maxValDigits = config.site.valueDisplayMaxLargeDigits;

			// todo: make this section locale-aware (don't hardcode ".")

			if (baseStr.indexOf(".") == -1) {
				returnVal.val = baseStr;

			} else {
				if (baseStr.length - baseStr.indexOf(".") - 1 > maxValDigits) {
					returnVal.val = baseStr.substring(0, baseStr.indexOf(".") + maxValDigits + 1);
					returnVal.lessSignificantDigits = baseStr.substring(baseStr.indexOf(".") + maxValDigits + 1);

				} else {
					returnVal.val = baseStr;
				}
			}

			return returnVal;
		}
	} else if (currencyType.type == "exchanged") {
		//console.log(JSON.stringify(global.exchangeRates) + " - " + currencyType.name);
		if (global.exchangeRates != null && global.exchangeRates[currencyType.id] != null) {
			dec = dec.times(global.exchangeRates[currencyType.id]);

			var baseStr = addThousandsSeparators(dec.toDecimalPlaces(decimalPlaces));

			return {val:baseStr, currencyUnit:currencyType.name, simpleVal:baseStr, intVal:parseInt(dec)};

		} else {
			return formatCurrencyAmountWithForcedDecimalPlaces(amount, coinConfig.defaultCurrencyUnit.name, forcedDecimalPlaces);
		}
	} else {
		throw `Unknown currency type: ${currencyType.type}`;
	}
}

function formatCurrencyAmount(amount, formatType) {
	return formatCurrencyAmountWithForcedDecimalPlaces(amount, formatType, -1);
}

function formatCurrencyAmountInSmallestUnits(amount, forcedDecimalPlaces) {
	return formatCurrencyAmountWithForcedDecimalPlaces(amount, coins[config.coin].baseCurrencyUnit.name, forcedDecimalPlaces);
}

// ref: https://stackoverflow.com/a/2901298/673828
function addThousandsSeparators(x) {
	var parts = x.toString().split(".");
	parts[0] = parts[0].replace(/\B(?=(\d{3})+(?!\d))/g, ",");

	return parts.join(".");
}

function satoshisPerUnitOfLocalCurrency(localCurrency) {
	if (global.exchangeRates != null) {
		var exchangeType = localCurrency;

		if (!global.exchangeRates[localCurrency]) {
			// if current display currency is a native unit, default to USD for exchange values
			exchangeType = "usd";
		}

		var dec = new Decimal(1);
		var one = new Decimal(1);
		dec = dec.times(global.exchangeRates[exchangeType]);

		// USD/BTC -> BTC/USD
		dec = one.dividedBy(dec);

		var unitName = coins[config.coin].baseCurrencyUnit.name;
		var satCurrencyType = global.currencyTypes["gro"];
		var localCurrencyType = global.currencyTypes[localCurrency];

		// BTC/USD -> sat/USD
		dec = dec.times(satCurrencyType.multiplier);

		var exchangedAmt = parseInt(dec);

		return {amt:addThousandsSeparators(exchangedAmt),amtRaw:exchangedAmt, unit:`gro/${localCurrencyType.symbol}`}
	}

	return null;
}

function getExchangedCurrencyFormatData(amount, exchangeType, includeUnit=true) {
	if (global.exchangeRates != null && global.exchangeRates[exchangeType.toLowerCase()] != null) {
		var dec = new Decimal(amount);
		dec = dec.times(global.exchangeRates[exchangeType.toLowerCase()]);
		var exchangedAmt = parseFloat(Math.round(dec * 100) / 100).toFixed(2);

		return {
			symbol: global.currencySymbols[exchangeType],
			value: addThousandsSeparators(exchangedAmt),
			unit: exchangeType
		}

	} else if (exchangeType == "au") {
		if (global.exchangeRates != null && global.goldExchangeRates != null) {
			var dec = new Decimal(amount);
			dec = dec.times(global.exchangeRates.usd).dividedBy(global.goldExchangeRates.usd);
			var exchangedAmt = parseFloat(Math.round(dec * 100) / 100).toFixed(2);

			return {
				symbol: "AU",
				value: addThousandsSeparators(exchangedAmt),
				unit: "oz"
			}
		}
	}

	return "";
}

function formatExchangedCurrency(amount, exchangeType) {
	if (global.exchangeRates != null && global.exchangeRates[exchangeType.toLowerCase()] != null) {
		var dec = new Decimal(amount);
		dec = dec.times(global.exchangeRates[exchangeType.toLowerCase()]);
		var exchangedAmt = parseFloat(Math.round(dec * 100) / 100).toFixed(2);

		return {
			val: addThousandsSeparators(exchangedAmt),
			symbol: global.currencyTypes[exchangeType].symbol,
			unit: exchangeType,
			valRaw: exchangedAmt
		};
	} else if (exchangeType == "au") {
		if (global.exchangeRates != null && global.goldExchangeRates != null) {
			var dec = new Decimal(amount);
			dec = dec.times(global.exchangeRates.usd).dividedBy(global.goldExchangeRates.usd);
			var exchangedAmt = parseFloat(Math.round(dec * 100) / 100).toFixed(2);

			return {
				val: addThousandsSeparators(exchangedAmt),
				unit: "oz",
				symbol: "AU",
				valRaw: exchangedAmt
			};
		}
	}

	return "";
}

function seededRandom(seed) {
	var x = Math.sin(seed++) * 10000;
	return x - Math.floor(x);
}

function seededRandomIntBetween(seed, min, max) {
	var rand = seededRandom(seed);
	return (min + (max - min) * rand);
}

function randomInt(min, max) {
	return min + Math.floor(Math.random() * max);
}

function ellipsize(str, length, ending="…") {
	if (str.length <= length) {
		return str;

	} else {
		return str.substring(0, length - ending.length) + ending;
	}
}

function ellipsizeMiddle(str, length, replacement="…", extraCharAtStart=true) {
	if (str.length <= length) {
		return str;

	} else {
		//"abcde"(3)->"a…e"
		//"abcdef"(3)->"a…f"
		//"abcdef"(5)->"ab…ef"
		//"abcdef"(4)->"ab…f"
		if ((length - replacement.length) % 2 == 0) {
			return str.substring(0, (length - replacement.length) / 2) + replacement + str.slice(-(length - replacement.length) / 2);

		} else {
			if (extraCharAtStart) {
				return str.substring(0, Math.ceil((length - replacement.length) / 2)) + replacement + str.slice(-Math.floor((length - replacement.length) / 2));

			} else {
				return str.substring(0, Math.floor((length - replacement.length) / 2)) + replacement + str.slice(-Math.ceil((length - replacement.length) / 2));
			}

		}
	}
}

function shortenTimeDiff(str) {
	str = str.replace(" years", "y");
	str = str.replace(" year", "y");

	str = str.replace(" months", "mo");
	str = str.replace(" month", "mo");

	str = str.replace(" weeks", "w");
	str = str.replace(" week", "w");

	str = str.replace(" days", "d");
	str = str.replace(" day", "d");

	str = str.replace(" hours", "hr");
	str = str.replace(" hour", "hr");

	str = str.replace(" minutes", "min");
	str = str.replace(" minute", "min");

	return str;
}

function logMemoryUsage() {
	var mbUsed = process.memoryUsage().heapUsed / 1024 / 1024;
	mbUsed = Math.round(mbUsed * 100) / 100;

	var mbTotal = process.memoryUsage().heapTotal / 1024 / 1024;
	mbTotal = Math.round(mbTotal * 100) / 100;

	//debugLog("memoryUsage: heapUsed=" + mbUsed + ", heapTotal=" + mbTotal + ", ratio=" + parseInt(mbUsed / mbTotal * 100));
}

function identifyMiner(coinbaseTx, blockHeight) {
	if (coinbaseTx == null || coinbaseTx.vin == null || coinbaseTx.vin.length == 0) {
		return null;
	}

	if (global.miningPoolsConfigs) {
		for (var i = 0; i < global.miningPoolsConfigs.length; i++) {
			var miningPoolsConfig = global.miningPoolsConfigs[i];

			for (var payoutAddress in miningPoolsConfig.payout_addresses) {
				if (miningPoolsConfig.payout_addresses.hasOwnProperty(payoutAddress)) {
					if (coinbaseTx.vout && coinbaseTx.vout.length > 0) {
						if (getVoutAddresses(coinbaseTx.vout[0]).includes(payoutAddress)) {
							var minerInfo = miningPoolsConfig.payout_addresses[payoutAddress];
							minerInfo.identifiedBy = "payout address " + payoutAddress;

							return minerInfo;
						}
					}
				}
			}

			for (var coinbaseTag in miningPoolsConfig.coinbase_tags) {
				if (miningPoolsConfig.coinbase_tags.hasOwnProperty(coinbaseTag)) {
					if (hex2ascii(coinbaseTx.vin[0].coinbase).indexOf(coinbaseTag) != -1) {
						var minerInfo = miningPoolsConfig.coinbase_tags[coinbaseTag];
						minerInfo.identifiedBy = "coinbase tag '" + coinbaseTag + "'";

						return minerInfo;
					}
				}
			}

			for (var blockHash in miningPoolsConfig.block_hashes) {
				if (blockHash == coinbaseTx.blockhash) {
					var minerInfo = miningPoolsConfig.block_hashes[blockHash];
					minerInfo.identifiedBy = "known block hash '" + blockHash + "'";

					return minerInfo;
				}
			}

			if (miningPoolsConfig.block_heights) {
				for (var minerName in miningPoolsConfig.block_heights) {
					var minerInfo = miningPoolsConfig.block_heights[minerName];
					minerInfo.name = minerName;

					if (minerInfo.heights.includes(blockHeight)) {
						minerInfo.identifiedBy = "known block height #" + blockHeight;

						return minerInfo;
					}
				}
			}
		}
	}

	if (coinbaseTx.vout && coinbaseTx.vout.length > 0) {
		for (var i = 0; i < coinbaseTx.vout.length; i++) {
			const vout = coinbaseTx.vout[i];

			const voutValue = new Decimal(vout.value);
			if (voutValue > 0) {
				const address = getVoutAddress(vout);

				if (address) {
					return {
						name: address,
						type: "address-only",
						identifiedBy: "payout address " + address,
					};
				}
			}
		}
	}

	return null;
}

function getTxTotalInputOutputValues(tx, txInputs, blockHeight) {
	var totalInputValue = new Decimal(0);
	var totalOutputValue = new Decimal(0);

	try {
		if (txInputs) {
			for (var i = 0; i < tx.vin.length; i++) {
				if (tx.vin[i].coinbase) {
					totalInputValue = totalInputValue.plus(new Decimal(coinConfig.blockRewardFunction(blockHeight, global.activeBlockchain)));

				} else {
					var txInput = txInputs[i];

					if (txInput) {
						try {
							var vout = txInput;

							if (vout.value) {
								totalInputValue = totalInputValue.plus(new Decimal(vout.value));
							}
						} catch (err) {
							logError("2397gs0gsse", err, {txid:tx.txid, vinIndex:i});
						}
					}
				}
			}
		} else {
			totalInputValue = null
		}

		for (var i = 0; i < tx.vout.length; i++) {
			totalOutputValue = totalOutputValue.plus(new Decimal(tx.vout[i].value));
		}
	} catch (err) {
		logError("2308sh0sg44", err, {tx:tx, txInputs:txInputs, blockHeight:blockHeight});
	}

	return {input:totalInputValue, output:totalOutputValue};
}

function getBlockTotalFeesFromCoinbaseTxAndBlockHeight(coinbaseTx, blockHeight) {
	if (coinbaseTx == null) {
		return 0;
	}

	var blockReward = coinConfig.blockRewardFunction(blockHeight, global.activeBlockchain);

	var totalOutput = new Decimal(0);
	for (var i = 0; i < coinbaseTx.vout.length; i++) {
		var outputValue = coinbaseTx.vout[i].value;
		if (outputValue > 0) {
			totalOutput = totalOutput.plus(new Decimal(outputValue));
		}
	}

	if (blockReward < 1e-8 || blockReward == null) {
		return totalOutput;

	} else {
		return totalOutput.minus(new Decimal(blockReward));
	}
}

function estimatedSupply(height) {
	var checkpointData = coinConfig.coinSupplyCheckpointsByNetwork[global.activeBlockchain];

	if (!checkpointData) {
		return new Decimal(0);
	}

	var checkpointHeight = checkpointData[0];
	var checkpointSupply = checkpointData[1];

	var supply = checkpointSupply;

	var i = checkpointHeight;
	while (i < height) {
		supply = supply.plus(new Decimal(coinConfig.blockRewardFunction(i, global.activeBlockchain)));

		i++;
	}

	return supply;
}

function refreshExchangeRates() {
	if (!config.queryExchangeRates) {
		return;
	}

	if (coins[config.coin].exchangeRateData) {
		request(coins[config.coin].exchangeRateData.jsonUrl, function(error, response, body) {
			if (error == null && response && response.statusCode && response.statusCode == 200) {
				var responseBody = JSON.parse(body);

				var exchangeRates = coins[config.coin].exchangeRateData.responseBodySelectorFunction(responseBody);
				if (exchangeRates != null) {
					global.exchangeRates = exchangeRates;
					global.exchangeRatesUpdateTime = new Date();

					debugLog("Using exchange rates: " + JSON.stringify(global.exchangeRates) + " starting at " + global.exchangeRatesUpdateTime);

				} else {
					debugLog("Unable to get exchange rate data");
				}
			} else {
				logError("39r7h2390fgewfgds", {error:error, response:response, body:body});
			}
		});
	}

	if (coins[config.coin].goldExchangeRateData) {
		if (process.env.NODE_ENV == "local") {
			global.goldExchangeRates = {usd: 1731.2};
			global.goldExchangeRatesUpdateTime = new Date();

			debugLog("Using DEBUG gold exchange rates: " + JSON.stringify(global.goldExchangeRates) + " starting at " + global.goldExchangeRatesUpdateTime);

		} else {
			request(coins[config.coin].goldExchangeRateData.jsonUrl, function(error, response, body) {
				if (error == null && response && response.statusCode && response.statusCode == 200) {
					var responseBody = JSON.parse(body);

					var exchangeRates = coins[config.coin].goldExchangeRateData.responseBodySelectorFunction(responseBody);
					if (exchangeRates != null) {
						global.goldExchangeRates = exchangeRates;
						global.goldExchangeRatesUpdateTime = new Date();

						debugLog("Using gold exchange rates: " + JSON.stringify(global.goldExchangeRates) + " starting at " + global.goldExchangeRatesUpdateTime);

					} else {
						debugLog("Unable to get gold exchange rate data");
					}
				} else {
					logError("34082yt78yewewe", {error:error, response:response, body:body});
				}
			});
		}
	}
}

// Uses ipstack.com API
function geoLocateIpAddresses(ipAddresses, provider) {
	return new Promise(function(resolve, reject) {
		if (config.privacyMode || config.credentials.ipStackComApiAccessKey === undefined) {
			resolve({});

			return;
		}

		var ipDetails = {ips:ipAddresses, detailsByIp:{}};

		var promises = [];
		for (var i = 0; i < ipAddresses.length; i++) {
			var ipStr = ipAddresses[i];

			promises.push(new Promise(function(resolve2, reject2) {
				ipCache.get(ipStr).then(function(result) {
					if (result.value == null) {
						var apiUrl = "http://api.ipstack.com/" + result.key + "?access_key=" + config.credentials.ipStackComApiAccessKey;

						request(apiUrl, function(error, response, body) {
							if (error) {
								debugLog("Failed IP-geo-lookup: " + result.key);

								logError("39724gdge33a", error, {ip: result.key});

								// we failed to get what we wanted, but there's no meaningful recourse,
								// so we log the failure and continue without objection
								resolve2();

							} else {
								if (response != null && response.statusCode == 200) {
									var resBody = JSON.parse(response.body);
									var ip = resBody.ip;

									ipDetails.detailsByIp[ip] = resBody;

									if (resBody.latitude && resBody.longitude) {
										debugLog(`Successful IP-geo-lookup: ${ip} -> (${resBody.latitude}, ${resBody.longitude})`);

									} else {
										debugLog(`Unknown location for IP-geo-lookup: ${ip}`);
									}

									ipCache.set(ip, resBody, 1000 * 60 * 60 * 24 * 365);

								} else {
									debugLog("Unsuccessful IP-geo-lookup: " + result.key);
								}

								resolve2();
							}
						});

					} else {
						ipDetails.detailsByIp[result.key] = result.value;

						resolve2();
					}
				});
			}));
		}

		Promise.all(promises).then(function(results) {
			resolve(ipDetails);

		}).catch(function(err) {
			logError("80342hrf78wgehdf07gds", err);

			reject(err);
		});
	});
}

function parseExponentStringDouble(val) {
	var [lead,decimal,pow] = val.toString().split(/e|\./);
	return +pow <= 0
		? "0." + "0".repeat(Math.abs(pow)-1) + lead + decimal
		: lead + ( +pow >= decimal.length ? (decimal + "0".repeat(+pow-decimal.length)) : (decimal.slice(0,+pow)+"."+decimal.slice(+pow)));
}

function formatLargeNumber(n, decimalPlaces) {
	try {
		for (var i = 0; i < exponentScales.length; i++) {
			var item = exponentScales[i];

			var fraction = new Decimal(n / item.val);
			if (fraction >= 1) {
				return [fraction.toDP(decimalPlaces), item];
			}
		}

		return [new Decimal(n).toDP(decimalPlaces), {}];

	} catch (err) {
		logError("ru92huefhew", err, { n:n, decimalPlaces:decimalPlaces });

		throw err;
	}
}

function formatLargeNumberSignificant(n, significantDigits) {
	try {
		for (var i = 0; i < exponentScales.length; i++) {
			var item = exponentScales[i];

			var fraction = new Decimal(n / item.val);
			if (fraction >= 1) {
				return [fraction.toDP(Math.max(0, significantDigits - `${Math.floor(fraction)}`.length)), item];
			}
		}

		return [new Decimal(n).toDP(significantDigits), {}];

	} catch (err) {
		logError("38fhcdugdeogwe", err, { n:n, significantDigits:significantDigits });

		throw err;
	}
}

function rgbToHsl(r, g, b) {
	r /= 255, g /= 255, b /= 255;
	var max = Math.max(r, g, b), min = Math.min(r, g, b);
	var h, s, l = (max + min) / 2;

	if(max == min){
		h = s = 0; // achromatic
	}else{
		var d = max - min;
		s = l > 0.5 ? d / (2 - max - min) : d / (max + min);
		switch(max){
			case r: h = (g - b) / d + (g < b ? 6 : 0); break;
			case g: h = (b - r) / d + 2; break;
			case b: h = (r - g) / d + 4; break;
		}
		h /= 6;
	}

	return {h:h, s:s, l:l};
}

function colorHexToRgb(hex) {
	// Expand shorthand form (e.g. "03F") to full form (e.g. "0033FF")
	var shorthandRegex = /^#?([a-f\d])([a-f\d])([a-f\d])$/i;
	hex = hex.replace(shorthandRegex, function(m, r, g, b) {
		return r + r + g + g + b + b;
	});

	var result = /^#?([a-f\d]{2})([a-f\d]{2})([a-f\d]{2})$/i.exec(hex);
	return result ? {
		r: parseInt(result[1], 16),
		g: parseInt(result[2], 16),
		b: parseInt(result[3], 16)
	} : null;
}

function colorHexToHsl(hex) {
	var rgb = colorHexToRgb(hex);
	return rgbToHsl(rgb.r, rgb.g, rgb.b);
}


// https://stackoverflow.com/a/31424853/673828
const reflectPromise = p => p.then(v => ({v, status: "resolved" }),
							e => ({e, status: "rejected" }));

const safePromise = (uid, f) => {
	return new Promise(async (resolve, reject) => {
		const startTime = startTimeNanos();

		try {
			await f();

			const responseTimeMillis = dtMillis(startTime);

			statTracker.trackPerformance(uid, responseTimeMillis);

			resolve();

		} catch (e) {
			logError(uid, e);

			const responseTimeMillis = dtMillis(startTime);

			statTracker.trackPerformance(`${uid}_error`, responseTimeMillis);

			resolve(e);
		}
	});
};

global.errorStats = {};

function logError(errorId, err, optionalUserData = {}, logStacktrace=true) {
	if (!global.errorLog) {
		global.errorLog = [];
	}

	if (!global.errorStats[errorId]) {
		global.errorStats[errorId] = {
			count: 0,
			firstSeen: new Date().getTime(),
			properties: {}
		};
	}

	if (optionalUserData && err.message) {
		optionalUserData.errorMsg = err.message;
	}

	if (optionalUserData) {
		for (const [key, value] of Object.entries(optionalUserData)) {
			if (!global.errorStats[errorId].properties[key]) {
				global.errorStats[errorId].properties[key] = {};
			}

			if (!global.errorStats[errorId].properties[key][value]) {
				global.errorStats[errorId].properties[key][value] = 0;
			}

			global.errorStats[errorId].properties[key][value]++;
		}
	}

	statTracker.trackEvent(`errors.${errorId}`);
	statTracker.trackEvent(`errors.*`);

	global.errorStats[errorId].count++;
	global.errorStats[errorId].lastSeen = new Date().getTime();

	global.errorLog.push({errorId:errorId, error:err, userData:optionalUserData, date:new Date()});
	while (global.errorLog.length > 100) {
		global.errorLog.splice(0, 1);
	}

	debugErrorLog("Error " + errorId + ": " + err + ", json: " + JSON.stringify(err) + (optionalUserData != null ? (", userData: " + optionalUserData + " (json: " + JSON.stringify(optionalUserData) + ")") : ""));
<<<<<<< HEAD

	if (err && err.stack) {
=======
	
	if (err && err.stack && logStacktrace) {
>>>>>>> aadb75a8
		debugErrorVerboseLog("Stack: " + err.stack);
	}

	var returnVal = {errorId:errorId, error:err};
	if (optionalUserData) {
		returnVal.userData = optionalUserData;
	}

	return returnVal;
}

function buildQrCodeUrls(strings) {
	return new Promise(function(resolve, reject) {
		var promises = [];
		var qrcodeUrls = {};

		for (var i = 0; i < strings.length; i++) {
			promises.push(new Promise(function(resolve2, reject2) {
				buildQrCodeUrl(strings[i], qrcodeUrls).then(function() {
					resolve2();

				}).catch(function(err) {
					reject2(err);
				});
			}));
		}

		Promise.all(promises).then(function(results) {
			resolve(qrcodeUrls);

		}).catch(function(err) {
			reject(err);
		});
	});
}

function buildQrCodeUrl(str, results) {
	return new Promise(function(resolve, reject) {
		qrcode.toDataURL(str, function(err, url) {
			if (err) {
				logError("2q3ur8fhudshfs", err, str);

				reject(err);

				return;
			}

			results[str] = url;

			resolve();
		});
	});
}

function outputTypeAbbreviation(outputType) {
	var map = {
		"pubkey": "P2PK",
		"pubkeyhash": "P2PKH",
		"scripthash": "P2SH",
		"witness_v0_keyhash": "P2WPKH",
		"witness_v0_scripthash": "P2WSH",
		"witness_v1_taproot": "P2TR",
		"nonstandard": "nonstandard",
		"nulldata": "nulldata"
	};

	if (map[outputType]) {
		return map[outputType];

	} else {
		return "???";
	}
}

function outputTypeName(outputType) {
	var map = {
		"pubkey": "Pay to Public Key",
		"pubkeyhash": "Pay to Public Key Hash",
		"scripthash": "Pay to Script Hash",
		"witness_v0_keyhash": "Witness, v0 Key Hash",
		"witness_v0_scripthash": "Witness, v0 Script Hash",
		"witness_v1_taproot": "Witness, v1 Taproot",
		"nonstandard": "Non-Standard",
		"nulldata": "Null Data"
	};

	if (map[outputType]) {
		return map[outputType];

	} else {
		return "???";
	}
}

function asHash(value) {
	return value.replace(/[^a-f0-9]/gi, "");
}

function asHashOrHeight(value) {
	return +value || asHash(value);
}

function asAddress(value) {
	return value.replace(/[^a-z0-9]/gi, "");
}

const arrayFromHexString = hexString =>
	new Uint8Array(hexString.match(/.{1,2}/g).map(byte => parseInt(byte, 16)));

const getCrawlerFromUserAgentString = userAgentString => {
	for (const [name, regex] of Object.entries(crawlerBotUserAgentStrings)) {
		if (regex.test(userAgentString)) {
			return name;
		}
	}

	return null;
};

const timePromise = async (name, promise) => {
	const startTime = startTimeNanos();

	const response = await promise;

	const responseTimeMillis = dtMillis(startTime);

	statTracker.trackPerformance(name, responseTimeMillis);

	return response;
};

const timeFunction = (uid, f) => {
	const startTime = startTimeNanos();

	f();

	const responseTimeMillis = dtMillis(startTime);

	statTracker.trackPerformance(uid, responseTimeMillis);
};

const startTimeNanos = () => {
	return process.hrtime.bigint();
};

const dtMillis = (startTimeNanos) => {
	const dtNanos = process.hrtime.bigint() - startTimeNanos;

	return parseInt(dtNanos) * 1e-6;
};

function objectProperties(obj) {
	const props = [];
	for (const prop in obj) {
		if (Object.prototype.hasOwnProperty.call(obj, prop)) {
			props.push(prop);
		}
	}

	return props;
}

function objHasProperty(obj, name) {
	return Object.prototype.hasOwnProperty.call(obj, name);
}

function iterateProperties(obj, action) {
	for (const [key, value] of Object.entries(obj)) {
		action([key, value]);
	}
}

function stringifySimple(object) {
		var simpleObject = {};
		for (var prop in object) {
				if (!object.hasOwnProperty(prop)) {
						continue;
				}

				if (typeof(object[prop]) == 'object') {
						continue;
				}

				if (typeof(object[prop]) == 'function') {
						continue;
				}

				simpleObject[prop] = object[prop];
		}

		return JSON.stringify(simpleObject); // returns cleaned up JSON
}

function getVoutAddress(vout) {
	if (vout && vout.scriptPubKey) {
		if (vout.scriptPubKey.address) {
			return vout.scriptPubKey.address;

		} else if (vout.scriptPubKey.addresses && vout.scriptPubKey.addresses.length > 0) {
			return vout.scriptPubKey.addresses[0];
		}
	}

	return null;
}

function getVoutAddresses(vout) {
	if (vout && vout.scriptPubKey) {
		if (vout.scriptPubKey.address) {
			return [vout.scriptPubKey.address];

		} else if (vout.scriptPubKey.addresses) {
			return vout.scriptPubKey.addresses;
		}
	}

	return [];
}

const xpubPrefixes = new Map([
	['xpub', '0488b21e'],
	['ypub', '049d7cb2'],
	['Ypub', '0295b43f'],
	['zpub', '04b24746'],
	['Zpub', '02aa7ed3'],
	['tpub', '043587cf'],
	['upub', '044a5262'],
	['Upub', '024289ef'],
	['vpub', '045f1cf6'],
	['Vpub', '02575483'],
]);

const bip32TestnetNetwork = {
	messagePrefix: '\x1CGroestlcoin Signed Message:\n',
	bech32: 'tgrs',
	bip32: {
		public: 0x043587cf,
		private: 0x04358394,
	},
	pubKeyHash: 0x6f,
	scriptHash: 0xc4,
	wif: 0xEF,
};

// ref: https://github.com/ExodusMovement/xpub-converter/blob/master/src/index.js
function xpubChangeVersionBytes(xpub, targetFormat) {
	if (!xpubPrefixes.has(targetFormat)) {
		throw new Error("Invalid target version");
	}

	// trim whitespace
	xpub = xpub.trim();

	var data = bs58check.decode(xpub);
	data = data.slice(4);
	data = Buffer.concat([Buffer.from(xpubPrefixes.get(targetFormat), 'hex'), data]);

	return bs58check.encode(data);
}

// HD wallet addresses
function bip32Addresses(extPubkey, addressType, account, limit=10, offset=0) {
	let network = null;
	if (!extPubkey.match(/^(xpub|ypub|zpub|Ypub|Zpub).*$/)) {
		network = bip32TestnetNetwork;
	}

	let bip32object = bip32.fromBase58(extPubkey, network);

	let addresses = [];
	for (let i = offset; i < (offset + limit); i++) {
		let bip32Child = bip32object.derive(account).derive(i);
		let publicKey = bip32Child.publicKey;

		if (addressType == "p2pkh") {
			addresses.push(bitcoinjs.payments.p2pkh({ pubkey: publicKey, network: network }).address);

		} else if (addressType == "p2sh(p2wpkh)") {
			addresses.push(bitcoinjs.payments.p2sh({ redeem: bitcoinjs.payments.p2wpkh({ pubkey: publicKey, network: network })}).address);

		} else if (addressType == "p2wpkh") {
			addresses.push(bitcoinjs.payments.p2wpkh({ pubkey: publicKey, network: network }).address);

		} else {
			throw new Error(`Unknown address type: "${addressType}" (should be one of ["p2pkh", "p2sh(p2wpkh)", "p2wpkh"])`)
		}
	}

	return addresses;
}

module.exports = {
	reflectPromise: reflectPromise,
	redirectToConnectPageIfNeeded: redirectToConnectPageIfNeeded,
	hex2ascii: hex2ascii,
	splitArrayIntoChunks: splitArrayIntoChunks,
	splitArrayIntoChunksByChunkCount: splitArrayIntoChunksByChunkCount,
	getRandomString: getRandomString,
	formatCurrencyAmount: formatCurrencyAmount,
	formatCurrencyAmountWithForcedDecimalPlaces: formatCurrencyAmountWithForcedDecimalPlaces,
	formatExchangedCurrency: formatExchangedCurrency,
	getExchangedCurrencyFormatData: getExchangedCurrencyFormatData,
	satoshisPerUnitOfLocalCurrency: satoshisPerUnitOfLocalCurrency,
	addThousandsSeparators: addThousandsSeparators,
	formatCurrencyAmountInSmallestUnits: formatCurrencyAmountInSmallestUnits,
	seededRandom: seededRandom,
	seededRandomIntBetween: seededRandomIntBetween,
	randomInt: randomInt,
	logMemoryUsage: logMemoryUsage,
	identifyMiner: identifyMiner,
	getBlockTotalFeesFromCoinbaseTxAndBlockHeight: getBlockTotalFeesFromCoinbaseTxAndBlockHeight,
	estimatedSupply: estimatedSupply,
	refreshExchangeRates: refreshExchangeRates,
	parseExponentStringDouble: parseExponentStringDouble,
	formatLargeNumber: formatLargeNumber,
	formatLargeNumberSignificant: formatLargeNumberSignificant,
	geoLocateIpAddresses: geoLocateIpAddresses,
	getTxTotalInputOutputValues: getTxTotalInputOutputValues,
	rgbToHsl: rgbToHsl,
	colorHexToRgb: colorHexToRgb,
	colorHexToHsl: colorHexToHsl,
	logError: logError,
	buildQrCodeUrls: buildQrCodeUrls,
	ellipsize: ellipsize,
	ellipsizeMiddle: ellipsizeMiddle,
	shortenTimeDiff: shortenTimeDiff,
	outputTypeAbbreviation: outputTypeAbbreviation,
	outputTypeName: outputTypeName,
	asHash: asHash,
	asHashOrHeight: asHashOrHeight,
	asAddress: asAddress,
	arrayFromHexString: arrayFromHexString,
	getCrawlerFromUserAgentString: getCrawlerFromUserAgentString,
	timePromise: timePromise,
	timeFunction: timeFunction,
	startTimeNanos: startTimeNanos,
	dtMillis: dtMillis,
	objectProperties: objectProperties,
	objHasProperty: objHasProperty,
	stringifySimple: stringifySimple,
	safePromise: safePromise,
	getVoutAddress: getVoutAddress,
	getVoutAddresses: getVoutAddresses,
	xpubChangeVersionBytes: xpubChangeVersionBytes,
	bip32Addresses: bip32Addresses
};<|MERGE_RESOLUTION|>--- conflicted
+++ resolved
@@ -891,13 +891,8 @@
 	}
 
 	debugErrorLog("Error " + errorId + ": " + err + ", json: " + JSON.stringify(err) + (optionalUserData != null ? (", userData: " + optionalUserData + " (json: " + JSON.stringify(optionalUserData) + ")") : ""));
-<<<<<<< HEAD
-
-	if (err && err.stack) {
-=======
-	
+
 	if (err && err.stack && logStacktrace) {
->>>>>>> aadb75a8
 		debugErrorVerboseLog("Stack: " + err.stack);
 	}
 
