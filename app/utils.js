"use strict";

const fs = require("fs");

const debug = require("debug");
const debugLog = debug("btcexp:utils");
const debugErrorLog = debug("btcexp:error");
const debugErrorVerboseLog = debug("btcexp:errorVerbose");

const Decimal = require("decimal.js");
const axios = require("axios");
const qrcode = require("qrcode");
const bs58check = require("bs58grscheck");
const bip32 = require('bip32grs');
const bitcoinjs = require('groestlcoinjs-lib');

const config = require("./config.js");
const coins = require("./coins.js");
const coinConfig = coins[config.coin];
const redisCache = require("./redisCache.js");
const statTracker = require("./statTracker.js");


const exponentScales = [
	{val:1000000000000000000000000000000000, name:"?", abbreviation:"V", exponent:"33"},
	{val:1000000000000000000000000000000, name:"?", abbreviation:"W", exponent:"30"},
	{val:1000000000000000000000000000, name:"?", abbreviation:"X", exponent:"27"},
	{val:1000000000000000000000000, name:"yotta", abbreviation:"Y", exponent:"24"},
	{val:1000000000000000000000, name:"zetta", abbreviation:"Z", exponent:"21"},
	{val:1000000000000000000, name:"exa", abbreviation:"E", exponent:"18"},
	{val:1000000000000000, name:"peta", abbreviation:"P", exponent:"15", textDesc:"Q"},
	{val:1000000000000, name:"tera", abbreviation:"T", exponent:"12", textDesc:"T"},
	{val:1000000000, name:"giga", abbreviation:"G", exponent:"9", textDesc:"B"},
	{val:1000000, name:"mega", abbreviation:"M", exponent:"6", textDesc:"M"},
	{val:1000, name:"kilo", abbreviation:"K", exponent:"3", textDesc:"thou"}
];

const crawlerBotUserAgentStrings = {
	"google": new RegExp("adsbot-google|Googlebot|mediapartners-google", "i"),
	"microsoft": new RegExp("Bingbot|bingpreview|msnbot", "i"),
	"yahoo": new RegExp("Slurp", "i"),
	"duckduckgo": new RegExp("DuckDuckBot", "i"),
	"baidu": new RegExp("Baidu", "i"),
	"yandex": new RegExp("YandexBot", "i"),
	"teoma": new RegExp("teoma", "i"),
	"sogou": new RegExp("Sogou", "i"),
	"exabot": new RegExp("Exabot", "i"),
	"facebook": new RegExp("facebot", "i"),
	"alexa": new RegExp("ia_archiver", "i"),
	"aol": new RegExp("aolbuild", "i"),
};

const ipMemoryCache = {};

let ipRedisCache = null;
if (redisCache.active) {
	const onRedisCacheEvent = function(cacheType, eventType, cacheKey) {
		global.cacheStats.redis[eventType]++;
		//debugLog(`cache.${cacheType}.${eventType}: ${cacheKey}`);
	}

	ipRedisCache = redisCache.createCache("v0", onRedisCacheEvent);
}

let ipMemoryCacheNewItems = false;
const ipCacheFile = `${config.filesystemCacheDir}/ip-address-cache.json`;

if (fs.existsSync(ipCacheFile)) {
	try {
		let rawData = fs.readFileSync(ipCacheFile);

		ipMemoryCache = JSON.parse(rawData);

		debugLog(`Loaded ip address cache (${rawData.length.toLocaleString()} bytes)`);

	} catch (err) {
		// failed to read cache file, delete it in case it's corrupted
		fs.unlinkSync(ipCacheFile);
	}
}

setInterval(() => {
	if (ipMemoryCacheNewItems) {
		try {
			if (!fs.existsSync(config.filesystemCacheDir)){
				fs.mkdirSync(config.filesystemCacheDir);
			}

			debugLog(`Saved updated ip address cache`);

			fs.writeFileSync(ipCacheFile, JSON.stringify(ipMemoryCache, null, 4));

		} catch (e) {
			utils.logError("24308tew7hgde", e);
		}

		ipMemoryCacheNewItems = false;
	}
}, 60000);

const ipCache = {
	get:function(key) {
		return new Promise(function(resolve, reject) {
			if (ipMemoryCache[key] != null) {
				resolve({key:key, value:ipMemoryCache[key]});

				return;
			}

			if (ipRedisCache != null) {
				ipRedisCache.get("ip-" + key).then(function(redisResult) {
					if (redisResult != null) {
						resolve({key:key, value:redisResult});

						return;
					}

					resolve({key:key, value:null});
				});

			} else {
				resolve({key:key, value:null});
			}
		});
	},
	set:function(key, value, expirationMillis) {
		ipMemoryCache[key] = value;

		ipMemoryCacheNewItems = true;

		if (ipRedisCache != null) {
			ipRedisCache.set("ip-" + key, value, expirationMillis);
		}
	}
};



function redirectToConnectPageIfNeeded(req, res) {
	if (!req.session.host) {
		req.session.redirectUrl = req.originalUrl;

		res.redirect("/");
		res.end();

		return true;
	}

	return false;
}

function hex2ascii(hex) {
	var str = "";
	for (var i = 0; i < hex.length; i += 2) {
		str += String.fromCharCode(parseInt(hex.substr(i, 2), 16));
	}

	return str;
}

function splitArrayIntoChunks(array, chunkSize) {
	var j = array.length;
	var chunks = [];

	for (var i = 0; i < j; i += chunkSize) {
		chunks.push(array.slice(i, i + chunkSize));
	}

	return chunks;
}

function splitArrayIntoChunksByChunkCount(array, chunkCount) {
	var bigChunkSize = Math.ceil(array.length / chunkCount);
	var bigChunkCount = chunkCount - (chunkCount * bigChunkSize - array.length);

	var chunks = [];

	var chunkStart = 0;
	for (var chunk = 0; chunk < chunkCount; chunk++) {
		var chunkSize = (chunk < bigChunkCount ? bigChunkSize : (bigChunkSize - 1));

		chunks.push(array.slice(chunkStart, chunkStart + chunkSize));

		chunkStart += chunkSize;
	}

	return chunks;
}

function getRandomString(length, chars) {
	var mask = '';

	if (chars.indexOf('a') > -1) {
		mask += 'abcdefghijklmnopqrstuvwxyz';
	}

	if (chars.indexOf('A') > -1) {
		mask += 'ABCDEFGHIJKLMNOPQRSTUVWXYZ';
	}

	if (chars.indexOf('#') > -1) {
		mask += '0123456789';
	}

	if (chars.indexOf('!') > -1) {
		mask += '~`!@#$%^&*()_+-={}[]:";\'<>?,./|\\';
	}

	var result = '';
	for (var i = length; i > 0; --i) {
		result += mask[Math.floor(Math.random() * mask.length)];
	}

	return result;
}

function formatCurrencyAmountWithForcedDecimalPlaces(amount, formatType, forcedDecimalPlaces) {
	formatType = formatType.toLowerCase();

	var currencyType = global.currencyTypes[formatType];

	if (currencyType == null) {
		throw `Unknown currency type: ${formatType}`;
	}

	var dec = new Decimal(amount);

	var decimalPlaces = currencyType.decimalPlaces;
	//if (decimalPlaces == 0 && dec < 1) {
	//	decimalPlaces = 5;
	//}

	if (forcedDecimalPlaces >= 0) {
		decimalPlaces = forcedDecimalPlaces;
	}

	if (currencyType.type == "native") {
		dec = dec.times(currencyType.multiplier);

		if (forcedDecimalPlaces >= 0) {
			// toFixed will keep trailing zeroes
			var baseStr = addThousandsSeparators(dec.toFixed(decimalPlaces));

			return {val:baseStr, currencyUnit:currencyType.name, simpleVal:baseStr, intVal:parseInt(dec)};

		} else {
			// toDP excludes trailing zeroes but doesn't "fix" numbers like 1e-8
			// instead, we use toFixed and manually strip trailing zeroes
			// old method is kept for reference since this is sensitive, high-volume code
			var baseStr = addThousandsSeparators(dec.toFixed(decimalPlaces).replace(/0+$/, "").replace(/\.$/, ""));
			//var baseStr = addThousandsSeparators(dec.toDP(decimalPlaces)); // old version, failed to properly format "1e-8" (left unchanged)

			var returnVal = {currencyUnit:currencyType.name, simpleVal:baseStr, intVal:parseInt(dec)};

			// max digits in "val"
			var maxValDigits = config.site.valueDisplayMaxLargeDigits;

			// todo: make this section locale-aware (don't hardcode ".")

			if (baseStr.indexOf(".") == -1) {
				returnVal.val = baseStr;

			} else {
				if (baseStr.length - baseStr.indexOf(".") - 1 > maxValDigits) {
					returnVal.val = baseStr.substring(0, baseStr.indexOf(".") + maxValDigits + 1);
					returnVal.lessSignificantDigits = baseStr.substring(baseStr.indexOf(".") + maxValDigits + 1);

				} else {
					returnVal.val = baseStr;
				}
			}

			return returnVal;
		}
	} else if (currencyType.type == "exchanged") {
		//console.log(JSON.stringify(global.exchangeRates) + " - " + currencyType.name);
		if (global.exchangeRates != null && global.exchangeRates[currencyType.id] != null) {
			dec = dec.times(global.exchangeRates[currencyType.id]);

			var baseStr = addThousandsSeparators(dec.toDecimalPlaces(decimalPlaces));

			return {val:baseStr, currencyUnit:currencyType.name, simpleVal:baseStr, intVal:parseInt(dec)};

		} else {
			return formatCurrencyAmountWithForcedDecimalPlaces(amount, coinConfig.defaultCurrencyUnit.name, forcedDecimalPlaces);
		}
	} else {
		throw `Unknown currency type: ${currencyType.type}`;
	}
}

function formatCurrencyAmount(amount, formatType) {
	return formatCurrencyAmountWithForcedDecimalPlaces(amount, formatType, -1);
}

function formatCurrencyAmountInSmallestUnits(amount, forcedDecimalPlaces) {
	return formatCurrencyAmountWithForcedDecimalPlaces(amount, coins[config.coin].baseCurrencyUnit.name, forcedDecimalPlaces);
}

// ref: https://stackoverflow.com/a/2901298/673828
function addThousandsSeparators(x) {
	var parts = x.toString().split(".");
	parts[0] = parts[0].replace(/\B(?=(\d{3})+(?!\d))/g, ",");

	return parts.join(".");
}

function satoshisPerUnitOfLocalCurrency(localCurrency) {
	if (global.exchangeRates != null) {
		var exchangeType = localCurrency;

		if (!global.exchangeRates[localCurrency]) {
			// if current display currency is a native unit, default to USD for exchange values
			exchangeType = "usd";
		}

		var dec = new Decimal(1);
		var one = new Decimal(1);
		dec = dec.times(global.exchangeRates[exchangeType]);

		// USD/BTC -> BTC/USD
		dec = one.dividedBy(dec);

		var unitName = coins[config.coin].baseCurrencyUnit.name;
		var satCurrencyType = global.currencyTypes["gro"];
		var localCurrencyType = global.currencyTypes[localCurrency];

		// BTC/USD -> sat/USD
		dec = dec.times(satCurrencyType.multiplier);

		var exchangedAmt = parseInt(dec);

		return {amt:addThousandsSeparators(exchangedAmt),amtRaw:exchangedAmt, unit:`gro/${localCurrencyType.symbol}`}
	}

	return null;
}

function getExchangedCurrencyFormatData(amount, exchangeType, includeUnit=true) {
	if (global.exchangeRates != null && global.exchangeRates[exchangeType.toLowerCase()] != null) {
		var dec = new Decimal(amount);
		dec = dec.times(global.exchangeRates[exchangeType.toLowerCase()]);
		var exchangedAmt = parseFloat(Math.round(dec * 100) / 100).toFixed(2);

		return {
			symbol: global.currencySymbols[exchangeType],
			value: addThousandsSeparators(exchangedAmt),
			unit: exchangeType
		}

	} else if (exchangeType == "au") {
		if (global.exchangeRates != null && global.goldExchangeRates != null) {
			var dec = new Decimal(amount);
			dec = dec.times(global.exchangeRates.usd).dividedBy(global.goldExchangeRates.usd);
			var exchangedAmt = parseFloat(Math.round(dec * 100) / 100).toFixed(2);

			return {
				symbol: "AU",
				value: addThousandsSeparators(exchangedAmt),
				unit: "oz"
			}
		}
	}

	return "";
}

function formatExchangedCurrency(amount, exchangeType) {
	if (global.exchangeRates != null && global.exchangeRates[exchangeType.toLowerCase()] != null) {
		var dec = new Decimal(amount);
		dec = dec.times(global.exchangeRates[exchangeType.toLowerCase()]);
		var exchangedAmt = parseFloat(Math.round(dec * 100) / 100).toFixed(2);

		return {
			val: addThousandsSeparators(exchangedAmt),
			symbol: global.currencyTypes[exchangeType].symbol,
			unit: exchangeType,
			valRaw: exchangedAmt
		};
	} else if (exchangeType == "au") {
		if (global.exchangeRates != null && global.goldExchangeRates != null) {
			var dec = new Decimal(amount);
			dec = dec.times(global.exchangeRates.usd).dividedBy(global.goldExchangeRates.usd);
			var exchangedAmt = parseFloat(Math.round(dec * 100) / 100).toFixed(2);

			return {
				val: addThousandsSeparators(exchangedAmt),
				unit: "oz",
				symbol: "AU",
				valRaw: exchangedAmt
			};
		}
	}

	return "";
}

function seededRandom(seed) {
	var x = Math.sin(seed++) * 10000;
	return x - Math.floor(x);
}

function seededRandomIntBetween(seed, min, max) {
	var rand = seededRandom(seed);
	return (min + (max - min) * rand);
}

function randomInt(min, max) {
	return min + Math.floor(Math.random() * max);
}

function ellipsize(str, length, ending="…") {
	if (str.length <= length) {
		return str;

	} else {
		return str.substring(0, length - ending.length) + ending;
	}
}

function ellipsizeMiddle(str, length, replacement="…", extraCharAtStart=true) {
	if (str.length <= length) {
		return str;

	} else {
		//"abcde"(3)->"a…e"
		//"abcdef"(3)->"a…f"
		//"abcdef"(5)->"ab…ef"
		//"abcdef"(4)->"ab…f"
		if ((length - replacement.length) % 2 == 0) {
			return str.substring(0, (length - replacement.length) / 2) + replacement + str.slice(-(length - replacement.length) / 2);

		} else {
			if (extraCharAtStart) {
				return str.substring(0, Math.ceil((length - replacement.length) / 2)) + replacement + str.slice(-Math.floor((length - replacement.length) / 2));

			} else {
				return str.substring(0, Math.floor((length - replacement.length) / 2)) + replacement + str.slice(-Math.ceil((length - replacement.length) / 2));
			}

		}
	}
}

function shortenTimeDiff(str) {
	str = str.replace(" years", "y");
	str = str.replace(" year", "y");

	str = str.replace(" months", "mo");
	str = str.replace(" month", "mo");

	str = str.replace(" weeks", "w");
	str = str.replace(" week", "w");

	str = str.replace(" days", "d");
	str = str.replace(" day", "d");

	str = str.replace(" hours", "hr");
	str = str.replace(" hour", "hr");

	str = str.replace(" minutes", "min");
	str = str.replace(" minute", "min");

	return str;
}

function logMemoryUsage() {
	var mbUsed = process.memoryUsage().heapUsed / 1024 / 1024;
	mbUsed = Math.round(mbUsed * 100) / 100;

	var mbTotal = process.memoryUsage().heapTotal / 1024 / 1024;
	mbTotal = Math.round(mbTotal * 100) / 100;

	//debugLog("memoryUsage: heapUsed=" + mbUsed + ", heapTotal=" + mbTotal + ", ratio=" + parseInt(mbUsed / mbTotal * 100));
}

function identifyMiner(coinbaseTx, blockHeight) {
	if (coinbaseTx == null || coinbaseTx.vin == null || coinbaseTx.vin.length == 0) {
		return null;
	}

	if (global.miningPoolsConfigs) {
		for (var i = 0; i < global.miningPoolsConfigs.length; i++) {
			var miningPoolsConfig = global.miningPoolsConfigs[i];

			for (var payoutAddress in miningPoolsConfig.payout_addresses) {
				if (miningPoolsConfig.payout_addresses.hasOwnProperty(payoutAddress)) {
					if (coinbaseTx.vout && coinbaseTx.vout.length > 0) {
						if (getVoutAddresses(coinbaseTx.vout[0]).includes(payoutAddress)) {
							var minerInfo = miningPoolsConfig.payout_addresses[payoutAddress];
							minerInfo.identifiedBy = "payout address " + payoutAddress;

							return minerInfo;
						}
					}
				}
			}

			for (var coinbaseTag in miningPoolsConfig.coinbase_tags) {
				if (miningPoolsConfig.coinbase_tags.hasOwnProperty(coinbaseTag)) {
					if (hex2ascii(coinbaseTx.vin[0].coinbase).indexOf(coinbaseTag) != -1) {
						var minerInfo = miningPoolsConfig.coinbase_tags[coinbaseTag];
						minerInfo.identifiedBy = "coinbase tag '" + coinbaseTag + "'";

						return minerInfo;
					}
				}
			}

			for (var blockHash in miningPoolsConfig.block_hashes) {
				if (blockHash == coinbaseTx.blockhash) {
					var minerInfo = miningPoolsConfig.block_hashes[blockHash];
					minerInfo.identifiedBy = "known block hash '" + blockHash + "'";

					return minerInfo;
				}
			}

			if (miningPoolsConfig.block_heights) {
				for (var minerName in miningPoolsConfig.block_heights) {
					var minerInfo = miningPoolsConfig.block_heights[minerName];
					minerInfo.name = minerName;

					if (minerInfo.heights.includes(blockHeight)) {
						minerInfo.identifiedBy = "known block height #" + blockHeight;

						return minerInfo;
					}
				}
			}
		}
	}

	if (coinbaseTx.vout && coinbaseTx.vout.length > 0) {
		for (var i = 0; i < coinbaseTx.vout.length; i++) {
			const vout = coinbaseTx.vout[i];

			const voutValue = new Decimal(vout.value);
			if (voutValue > 0) {
				const address = getVoutAddress(vout);

				if (address) {
					return {
						name: address,
						type: "address-only",
						identifiedBy: "payout address " + address,
					};
				}
			}
		}
	}

	return null;
}

function getTxTotalInputOutputValues(tx, txInputs, blockHeight) {
	var totalInputValue = new Decimal(0);
	var totalOutputValue = new Decimal(0);

	try {
		if (txInputs) {
			for (var i = 0; i < tx.vin.length; i++) {
				if (tx.vin[i].coinbase) {
					totalInputValue = totalInputValue.plus(new Decimal(coinConfig.blockRewardFunction(blockHeight, global.activeBlockchain)));

				} else {
					var txInput = txInputs[i];

					if (txInput) {
						try {
							var vout = txInput;

							if (vout.value) {
								totalInputValue = totalInputValue.plus(new Decimal(vout.value));
							}
						} catch (err) {
							logError("2397gs0gsse", err, {txid:tx.txid, vinIndex:i});
						}
					}
				}
			}
		} else {
			totalInputValue = null
		}

		for (var i = 0; i < tx.vout.length; i++) {
			totalOutputValue = totalOutputValue.plus(new Decimal(tx.vout[i].value));
		}
	} catch (err) {
		logError("2308sh0sg44", err, {tx:tx, txInputs:txInputs, blockHeight:blockHeight});
	}

	return {input:totalInputValue, output:totalOutputValue};
}

function getBlockTotalFeesFromCoinbaseTxAndBlockHeight(coinbaseTx, blockHeight) {
	if (coinbaseTx == null) {
		return 0;
	}

	var blockReward = coinConfig.blockRewardFunction(blockHeight, global.activeBlockchain);

	var totalOutput = new Decimal(0);
	for (var i = 0; i < coinbaseTx.vout.length; i++) {
		var outputValue = coinbaseTx.vout[i].value;
		if (outputValue > 0) {
			totalOutput = totalOutput.plus(new Decimal(outputValue));
		}
	}

	if (blockReward < 1e-8 || blockReward == null) {
		return totalOutput;

	} else {
		return totalOutput.minus(new Decimal(blockReward));
	}
}

function estimatedSupply(height) {
	var checkpointData = coinConfig.coinSupplyCheckpointsByNetwork[global.activeBlockchain];

	if (!checkpointData) {
		return new Decimal(0);
	}

	var checkpointHeight = checkpointData[0];
	var checkpointSupply = checkpointData[1];

	var supply = checkpointSupply;

	var i = checkpointHeight;
	while (i < height) {
		supply = supply.plus(new Decimal(coinConfig.blockRewardFunction(i, global.activeBlockchain)));

		i++;
	}

	return supply;
}

async function refreshExchangeRates() {
	if (!config.queryExchangeRates) {
		return;
	}

	if (coins[config.coin].exchangeRateData) {
		try {
			const response = await axios.get(coins[config.coin].exchangeRateData.jsonUrl);

			var exchangeRates = coins[config.coin].exchangeRateData.responseBodySelectorFunction(response.data);
			if (exchangeRates != null) {
				global.exchangeRates = exchangeRates;
				global.exchangeRatesUpdateTime = new Date();

				debugLog("Using exchange rates: " + JSON.stringify(global.exchangeRates) + " starting at " + global.exchangeRatesUpdateTime);

			} else {
				debugLog("Unable to get exchange rate data");
			}
		} catch (err) {
			logError("39r7h2390fgewfgds", err);
		}
	}

	if (coins[config.coin].goldExchangeRateData) {
		if (process.env.NODE_ENV == "local") {
			global.goldExchangeRates = {usd: 1731.2};
			global.goldExchangeRatesUpdateTime = new Date();

			debugLog("Using DEBUG gold exchange rates: " + JSON.stringify(global.goldExchangeRates) + " starting at " + global.goldExchangeRatesUpdateTime);

		} else {
			try {
				const response = await axios.get(coins[config.coin].goldExchangeRateData.jsonUrl);

				var exchangeRates = coins[config.coin].goldExchangeRateData.responseBodySelectorFunction(response.data);
				if (exchangeRates != null) {
					global.goldExchangeRates = exchangeRates;
					global.goldExchangeRatesUpdateTime = new Date();

					debugLog("Using gold exchange rates: " + JSON.stringify(global.goldExchangeRates) + " starting at " + global.goldExchangeRatesUpdateTime);

				} else {
					debugLog("Unable to get gold exchange rate data");
				}
			} catch (err) {
				logError("34082yt78yewewe", err);
			}
		}
	}
}

// Uses ipstack.com API
function geoLocateIpAddresses(ipAddresses, provider) {
	return new Promise(function(resolve, reject) {
		if (config.privacyMode || config.credentials.ipStackComApiAccessKey === undefined) {
			resolve({});

			return;
		}

		var ipDetails = {ips:ipAddresses, detailsByIp:{}};

		var promises = [];
		for (var i = 0; i < ipAddresses.length; i++) {
			var ipStr = ipAddresses[i];

<<<<<<< HEAD
=======
			if (ipStr.endsWith(".onion")) {
				// tor, no location possible
				continue;
			}

			if (ipStr == "127.0.0.1") {
				// skip
				continue;
			}

			if (!ipStr.match(/^(?:[0-9]{1,3}\.){3}[0-9]{1,3}$/)) {
				// non-IPv4, skip it
				continue;
			}
			
>>>>>>> 46294d06
			promises.push(new Promise(function(resolve2, reject2) {
				ipCache.get(ipStr).then(async function(result) {
					if (result.value == null) {
						var apiUrl = "http://api.ipstack.com/" + result.key + "?access_key=" + config.credentials.ipStackComApiAccessKey;
<<<<<<< HEAD

						request(apiUrl, function(error, response, body) {
							if (error) {
								debugLog("Failed IP-geo-lookup: " + result.key);
=======
						
						try {
							const response = await axios.get(apiUrl);
>>>>>>> 46294d06

							var ip = response.data.ip;

							ipDetails.detailsByIp[ip] = response.data;

							if (response.data.latitude && response.data.longitude) {
								debugLog(`Successful IP-geo-lookup: ${ip} -> (${response.data.latitude}, ${response.data.longitude})`);

							} else {
								debugLog(`Unknown location for IP-geo-lookup: ${ip}`);
							}									

							ipCache.set(ip, response.data, 1000 * 60 * 60 * 24 * 365);

<<<<<<< HEAD
									} else {
										debugLog(`Unknown location for IP-geo-lookup: ${ip}`);
									}
=======
							resolve2();
>>>>>>> 46294d06

						} catch (err) {
							debugLog("Failed IP-geo-lookup: " + result.key);

							logError("39724gdge33a", error, {ip: result.key});

							// we failed to get what we wanted, but there's no meaningful recourse,
							// so we log the failure and continue without objection
							resolve2();
						}

					} else {
						ipDetails.detailsByIp[result.key] = result.value;

						resolve2();
					}
				});
			}));
		}

		Promise.all(promises).then(function(results) {
			resolve(ipDetails);

		}).catch(function(err) {
			logError("80342hrf78wgehdf07gds", err);

			reject(err);
		});
	});
}

function parseExponentStringDouble(val) {
	var [lead,decimal,pow] = val.toString().split(/e|\./);
	return +pow <= 0
		? "0." + "0".repeat(Math.abs(pow)-1) + lead + decimal
		: lead + ( +pow >= decimal.length ? (decimal + "0".repeat(+pow-decimal.length)) : (decimal.slice(0,+pow)+"."+decimal.slice(+pow)));
}

function formatLargeNumber(n, decimalPlaces) {
	try {
		for (var i = 0; i < exponentScales.length; i++) {
			var item = exponentScales[i];

			var fraction = new Decimal(n / item.val);
			if (fraction >= 1) {
				return [fraction.toDP(decimalPlaces), item];
			}
		}

		return [new Decimal(n).toDP(decimalPlaces), {}];

	} catch (err) {
		logError("ru92huefhew", err, { n:n, decimalPlaces:decimalPlaces });

		throw err;
	}
}

function formatLargeNumberSignificant(n, significantDigits) {
	try {
		for (var i = 0; i < exponentScales.length; i++) {
			var item = exponentScales[i];

			var fraction = new Decimal(n / item.val);
			if (fraction >= 1) {
				return [fraction.toDP(Math.max(0, significantDigits - `${Math.floor(fraction)}`.length)), item];
			}
		}

		return [new Decimal(n).toDP(significantDigits), {}];

	} catch (err) {
		logError("38fhcdugdeogwe", err, { n:n, significantDigits:significantDigits });

		throw err;
	}
}

function rgbToHsl(r, g, b) {
	r /= 255, g /= 255, b /= 255;
	var max = Math.max(r, g, b), min = Math.min(r, g, b);
	var h, s, l = (max + min) / 2;

	if(max == min){
		h = s = 0; // achromatic
	}else{
		var d = max - min;
		s = l > 0.5 ? d / (2 - max - min) : d / (max + min);
		switch(max){
			case r: h = (g - b) / d + (g < b ? 6 : 0); break;
			case g: h = (b - r) / d + 2; break;
			case b: h = (r - g) / d + 4; break;
		}
		h /= 6;
	}

	return {h:h, s:s, l:l};
}

function colorHexToRgb(hex) {
	// Expand shorthand form (e.g. "03F") to full form (e.g. "0033FF")
	var shorthandRegex = /^#?([a-f\d])([a-f\d])([a-f\d])$/i;
	hex = hex.replace(shorthandRegex, function(m, r, g, b) {
		return r + r + g + g + b + b;
	});

	var result = /^#?([a-f\d]{2})([a-f\d]{2})([a-f\d]{2})$/i.exec(hex);
	return result ? {
		r: parseInt(result[1], 16),
		g: parseInt(result[2], 16),
		b: parseInt(result[3], 16)
	} : null;
}

function colorHexToHsl(hex) {
	var rgb = colorHexToRgb(hex);
	return rgbToHsl(rgb.r, rgb.g, rgb.b);
}


// https://stackoverflow.com/a/31424853/673828
const reflectPromise = p => p.then(v => ({v, status: "resolved" }),
							e => ({e, status: "rejected" }));

const safePromise = (uid, f) => {
	return new Promise(async (resolve, reject) => {
		const startTime = startTimeNanos();

		try {
			await f();

			const responseTimeMillis = dtMillis(startTime);

			statTracker.trackPerformance(uid, responseTimeMillis);

			resolve();

		} catch (e) {
			logError(uid, e);

			const responseTimeMillis = dtMillis(startTime);

			statTracker.trackPerformance(`${uid}_error`, responseTimeMillis);

			resolve(e);
		}
	});
};

global.errorStats = {};

function logError(errorId, err, optionalUserData = {}, logStacktrace=true) {
	if (!global.errorLog) {
		global.errorLog = [];
	}

	if (!global.errorStats[errorId]) {
		global.errorStats[errorId] = {
			count: 0,
			firstSeen: new Date().getTime(),
			properties: {}
		};
	}

	if (optionalUserData && err.message) {
		optionalUserData.errorMsg = err.message;
	}

	if (optionalUserData) {
		for (const [key, value] of Object.entries(optionalUserData)) {
			if (!global.errorStats[errorId].properties[key]) {
				global.errorStats[errorId].properties[key] = {};
			}

			if (!global.errorStats[errorId].properties[key][value]) {
				global.errorStats[errorId].properties[key][value] = 0;
			}

			global.errorStats[errorId].properties[key][value]++;
		}
	}

	statTracker.trackEvent(`errors.${errorId}`);
	statTracker.trackEvent(`errors.*`);

	global.errorStats[errorId].count++;
	global.errorStats[errorId].lastSeen = new Date().getTime();

	global.errorLog.push({errorId:errorId, error:err, userData:optionalUserData, date:new Date()});
	while (global.errorLog.length > 100) {
		global.errorLog.splice(0, 1);
	}

	debugErrorLog("Error " + errorId + ": " + err + ", json: " + JSON.stringify(err) + (optionalUserData != null ? (", userData: " + optionalUserData + " (json: " + JSON.stringify(optionalUserData) + ")") : ""));

	if (err && err.stack && logStacktrace) {
		debugErrorVerboseLog("Stack: " + err.stack);
	}

	var returnVal = {errorId:errorId, error:err};
	if (optionalUserData) {
		returnVal.userData = optionalUserData;
	}

	return returnVal;
}

function buildQrCodeUrls(strings) {
	return new Promise(function(resolve, reject) {
		var promises = [];
		var qrcodeUrls = {};

		for (var i = 0; i < strings.length; i++) {
			promises.push(new Promise(function(resolve2, reject2) {
				buildQrCodeUrl(strings[i], qrcodeUrls).then(function() {
					resolve2();

				}).catch(function(err) {
					reject2(err);
				});
			}));
		}

		Promise.all(promises).then(function(results) {
			resolve(qrcodeUrls);

		}).catch(function(err) {
			reject(err);
		});
	});
}

function buildQrCodeUrl(str, results) {
	return new Promise(function(resolve, reject) {
		qrcode.toDataURL(str, function(err, url) {
			if (err) {
				logError("2q3ur8fhudshfs", err, str);

				reject(err);

				return;
			}

			results[str] = url;

			resolve();
		});
	});
}

function outputTypeAbbreviation(outputType) {
	var map = {
		"pubkey": "P2PK",
		"pubkeyhash": "P2PKH",
		"scripthash": "P2SH",
		"witness_v0_keyhash": "P2WPKH",
		"witness_v0_scripthash": "P2WSH",
		"witness_v1_taproot": "P2TR",
		"nonstandard": "nonstandard",
		"nulldata": "nulldata"
	};

	if (map[outputType]) {
		return map[outputType];

	} else {
		return "???";
	}
}

function outputTypeName(outputType) {
	var map = {
		"pubkey": "Pay to Public Key",
		"pubkeyhash": "Pay to Public Key Hash",
		"scripthash": "Pay to Script Hash",
		"witness_v0_keyhash": "Witness, v0 Key Hash",
		"witness_v0_scripthash": "Witness, v0 Script Hash",
		"witness_v1_taproot": "Witness, v1 Taproot",
		"nonstandard": "Non-Standard",
		"nulldata": "Null Data"
	};

	if (map[outputType]) {
		return map[outputType];

	} else {
		return "???";
	}
}

function asHash(value) {
	return value.replace(/[^a-f0-9]/gi, "");
}

function asHashOrHeight(value) {
	return +value || asHash(value);
}

function asAddress(value) {
	return value.replace(/[^a-z0-9]/gi, "");
}

const arrayFromHexString = hexString =>
	new Uint8Array(hexString.match(/.{1,2}/g).map(byte => parseInt(byte, 16)));

const getCrawlerFromUserAgentString = userAgentString => {
	for (const [name, regex] of Object.entries(crawlerBotUserAgentStrings)) {
		if (regex.test(userAgentString)) {
			return name;
		}
	}

	return null;
};

const timePromise = async (name, promise) => {
	const startTime = startTimeNanos();

	const response = await promise;

	const responseTimeMillis = dtMillis(startTime);

	statTracker.trackPerformance(name, responseTimeMillis);

	return response;
};

const timeFunction = (uid, f) => {
	const startTime = startTimeNanos();

	f();

	const responseTimeMillis = dtMillis(startTime);

	statTracker.trackPerformance(uid, responseTimeMillis);
};

const startTimeNanos = () => {
	return process.hrtime.bigint();
};

const dtMillis = (startTimeNanos) => {
	const dtNanos = process.hrtime.bigint() - startTimeNanos;

	return parseInt(dtNanos) * 1e-6;
};

function objectProperties(obj) {
	const props = [];
	for (const prop in obj) {
		if (Object.prototype.hasOwnProperty.call(obj, prop)) {
			props.push(prop);
		}
	}

	return props;
}

function objHasProperty(obj, name) {
	return Object.prototype.hasOwnProperty.call(obj, name);
}

function iterateProperties(obj, action) {
	for (const [key, value] of Object.entries(obj)) {
		action([key, value]);
	}
}

function stringifySimple(object) {
		var simpleObject = {};
		for (var prop in object) {
				if (!object.hasOwnProperty(prop)) {
						continue;
				}

				if (typeof(object[prop]) == 'object') {
						continue;
				}

				if (typeof(object[prop]) == 'function') {
						continue;
				}

				simpleObject[prop] = object[prop];
		}

		return JSON.stringify(simpleObject); // returns cleaned up JSON
}

function getVoutAddress(vout) {
	if (vout && vout.scriptPubKey) {
		if (vout.scriptPubKey.address) {
			return vout.scriptPubKey.address;

		} else if (vout.scriptPubKey.addresses && vout.scriptPubKey.addresses.length > 0) {
			return vout.scriptPubKey.addresses[0];
		}
	}

	return null;
}

function getVoutAddresses(vout) {
	if (vout && vout.scriptPubKey) {
		if (vout.scriptPubKey.address) {
			return [vout.scriptPubKey.address];

		} else if (vout.scriptPubKey.addresses) {
			return vout.scriptPubKey.addresses;
		}
	}

	return [];
}

const xpubPrefixes = new Map([
	['xpub', '0488b21e'],
	['ypub', '049d7cb2'],
	['Ypub', '0295b43f'],
	['zpub', '04b24746'],
	['Zpub', '02aa7ed3'],
	['tpub', '043587cf'],
	['upub', '044a5262'],
	['Upub', '024289ef'],
	['vpub', '045f1cf6'],
	['Vpub', '02575483'],
]);

const bip32TestnetNetwork = {
	messagePrefix: '\x1CGroestlcoin Signed Message:\n',
	bech32: 'tgrs',
	bip32: {
		public: 0x043587cf,
		private: 0x04358394,
	},
	pubKeyHash: 0x6f,
	scriptHash: 0xc4,
	wif: 0xEF,
};

// ref: https://github.com/ExodusMovement/xpub-converter/blob/master/src/index.js
function xpubChangeVersionBytes(xpub, targetFormat) {
	if (!xpubPrefixes.has(targetFormat)) {
		throw new Error("Invalid target version");
	}

	// trim whitespace
	xpub = xpub.trim();

	var data = bs58check.decode(xpub);
	data = data.slice(4);
	data = Buffer.concat([Buffer.from(xpubPrefixes.get(targetFormat), 'hex'), data]);

	return bs58check.encode(data);
}

// HD wallet addresses
function bip32Addresses(extPubkey, addressType, account, limit=10, offset=0) {
	let network = null;
	if (!extPubkey.match(/^(xpub|ypub|zpub|Ypub|Zpub).*$/)) {
		network = bip32TestnetNetwork;
	}

	let bip32object = bip32.fromBase58(extPubkey, network);

	let addresses = [];
	for (let i = offset; i < (offset + limit); i++) {
		let bip32Child = bip32object.derive(account).derive(i);
		let publicKey = bip32Child.publicKey;

		if (addressType == "p2pkh") {
			addresses.push(bitcoinjs.payments.p2pkh({ pubkey: publicKey, network: network }).address);

		} else if (addressType == "p2sh(p2wpkh)") {
			addresses.push(bitcoinjs.payments.p2sh({ redeem: bitcoinjs.payments.p2wpkh({ pubkey: publicKey, network: network })}).address);

		} else if (addressType == "p2wpkh") {
			addresses.push(bitcoinjs.payments.p2wpkh({ pubkey: publicKey, network: network }).address);

		} else {
			throw new Error(`Unknown address type: "${addressType}" (should be one of ["p2pkh", "p2sh(p2wpkh)", "p2wpkh"])`)
		}
	}

	return addresses;
}

module.exports = {
	reflectPromise: reflectPromise,
	redirectToConnectPageIfNeeded: redirectToConnectPageIfNeeded,
	hex2ascii: hex2ascii,
	splitArrayIntoChunks: splitArrayIntoChunks,
	splitArrayIntoChunksByChunkCount: splitArrayIntoChunksByChunkCount,
	getRandomString: getRandomString,
	formatCurrencyAmount: formatCurrencyAmount,
	formatCurrencyAmountWithForcedDecimalPlaces: formatCurrencyAmountWithForcedDecimalPlaces,
	formatExchangedCurrency: formatExchangedCurrency,
	getExchangedCurrencyFormatData: getExchangedCurrencyFormatData,
	satoshisPerUnitOfLocalCurrency: satoshisPerUnitOfLocalCurrency,
	addThousandsSeparators: addThousandsSeparators,
	formatCurrencyAmountInSmallestUnits: formatCurrencyAmountInSmallestUnits,
	seededRandom: seededRandom,
	seededRandomIntBetween: seededRandomIntBetween,
	randomInt: randomInt,
	logMemoryUsage: logMemoryUsage,
	identifyMiner: identifyMiner,
	getBlockTotalFeesFromCoinbaseTxAndBlockHeight: getBlockTotalFeesFromCoinbaseTxAndBlockHeight,
	estimatedSupply: estimatedSupply,
	refreshExchangeRates: refreshExchangeRates,
	parseExponentStringDouble: parseExponentStringDouble,
	formatLargeNumber: formatLargeNumber,
	formatLargeNumberSignificant: formatLargeNumberSignificant,
	geoLocateIpAddresses: geoLocateIpAddresses,
	getTxTotalInputOutputValues: getTxTotalInputOutputValues,
	rgbToHsl: rgbToHsl,
	colorHexToRgb: colorHexToRgb,
	colorHexToHsl: colorHexToHsl,
	logError: logError,
	buildQrCodeUrls: buildQrCodeUrls,
	ellipsize: ellipsize,
	ellipsizeMiddle: ellipsizeMiddle,
	shortenTimeDiff: shortenTimeDiff,
	outputTypeAbbreviation: outputTypeAbbreviation,
	outputTypeName: outputTypeName,
	asHash: asHash,
	asHashOrHeight: asHashOrHeight,
	asAddress: asAddress,
	arrayFromHexString: arrayFromHexString,
	getCrawlerFromUserAgentString: getCrawlerFromUserAgentString,
	timePromise: timePromise,
	timeFunction: timeFunction,
	startTimeNanos: startTimeNanos,
	dtMillis: dtMillis,
	objectProperties: objectProperties,
	objHasProperty: objHasProperty,
	stringifySimple: stringifySimple,
	safePromise: safePromise,
	getVoutAddress: getVoutAddress,
	getVoutAddresses: getVoutAddresses,
	xpubChangeVersionBytes: xpubChangeVersionBytes,
	bip32Addresses: bip32Addresses
};<|MERGE_RESOLUTION|>--- conflicted
+++ resolved
@@ -705,8 +705,6 @@
 		for (var i = 0; i < ipAddresses.length; i++) {
 			var ipStr = ipAddresses[i];
 
-<<<<<<< HEAD
-=======
 			if (ipStr.endsWith(".onion")) {
 				// tor, no location possible
 				continue;
@@ -721,22 +719,14 @@
 				// non-IPv4, skip it
 				continue;
 			}
-			
->>>>>>> 46294d06
+
 			promises.push(new Promise(function(resolve2, reject2) {
 				ipCache.get(ipStr).then(async function(result) {
 					if (result.value == null) {
 						var apiUrl = "http://api.ipstack.com/" + result.key + "?access_key=" + config.credentials.ipStackComApiAccessKey;
-<<<<<<< HEAD
-
-						request(apiUrl, function(error, response, body) {
-							if (error) {
-								debugLog("Failed IP-geo-lookup: " + result.key);
-=======
-						
+
 						try {
 							const response = await axios.get(apiUrl);
->>>>>>> 46294d06
 
 							var ip = response.data.ip;
 
@@ -747,17 +737,11 @@
 
 							} else {
 								debugLog(`Unknown location for IP-geo-lookup: ${ip}`);
-							}									
+							}
 
 							ipCache.set(ip, response.data, 1000 * 60 * 60 * 24 * 365);
 
-<<<<<<< HEAD
-									} else {
-										debugLog(`Unknown location for IP-geo-lookup: ${ip}`);
-									}
-=======
 							resolve2();
->>>>>>> 46294d06
 
 						} catch (err) {
 							debugLog("Failed IP-geo-lookup: " + result.key);
