--- conflicted
+++ resolved
@@ -619,38 +619,25 @@
 }
 
 function estimatedSupply(height) {
-<<<<<<< HEAD
-	var checkpointData = coinConfig.coinSupplyCheckpointsByNetwork[global.activeBlockchain];
-
-	if (!checkpointData) {
-		return new Decimal(0);
-=======
 	const checkpoint = coinConfig.utxoSetCheckpointsByNetwork[global.activeBlockchain];
 
 	let checkpointHeight = 0;
-	let checkpointSupply = new Decimal(50);
+	let checkpointSupply = new Decimal(512);
 
 	if (checkpoint && checkpoint.height <= height) {
 		//console.log("using checkpoint");
 		checkpointHeight = checkpoint.height;
 		checkpointSupply = new Decimal(checkpoint.total_amount);
->>>>>>> cdcc5590
 	}
 
 	let halvingBlockInterval = coinConfig.halvingBlockIntervalsByNetwork[global.activeBlockchain];
 
-<<<<<<< HEAD
-	var supply = checkpointSupply;
-
-	var i = checkpointHeight;
-=======
 	let supply = checkpointSupply;
 
 	let i = checkpointHeight;
->>>>>>> cdcc5590
 	while (i < height) {
 		let nextHalvingHeight = halvingBlockInterval * Math.floor(i / halvingBlockInterval) + halvingBlockInterval;
-		
+
 		if (height < nextHalvingHeight) {
 			let heightDiff = height - i;
 
@@ -661,7 +648,7 @@
 		let heightDiff = nextHalvingHeight - i;
 
 		supply = supply.plus(new Decimal(heightDiff).times(coinConfig.blockRewardFunction(i, global.activeBlockchain)));
-		
+
 		i += heightDiff;
 	}
 
@@ -896,33 +883,6 @@
 const reflectPromise = p => p.then(v => ({v, status: "resolved" }),
 							e => ({e, status: "rejected" }));
 
-<<<<<<< HEAD
-const safePromise = (uid, f) => {
-	return new Promise(async (resolve, reject) => {
-		const startTime = startTimeNanos();
-
-		try {
-			await f();
-
-			const responseTimeMillis = dtMillis(startTime);
-
-			statTracker.trackPerformance(uid, responseTimeMillis);
-
-			resolve();
-
-		} catch (e) {
-			logError(uid, e);
-
-			const responseTimeMillis = dtMillis(startTime);
-
-			statTracker.trackPerformance(`${uid}_error`, responseTimeMillis);
-
-			resolve(e);
-		}
-	});
-};
-=======
->>>>>>> cdcc5590
 
 global.errorStats = {};
 
@@ -1103,11 +1063,6 @@
 
 const timePromise = async (name, promise, perfResults=null) => {
 	const startTime = startTimeNanos();
-<<<<<<< HEAD
-
-	const response = await promise;
-=======
->>>>>>> cdcc5590
 
 	try {
 		const response = await promise();
