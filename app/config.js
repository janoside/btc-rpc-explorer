"use strict";

const debug = require("debug");
const debugLog = debug("btcexp:config");

const fs = require('fs');
const crypto = require('crypto');
const url = require('url');
const path = require('path');

<<<<<<< HEAD
var currentCoin = process.env.BTCEXP_COIN || "GRS";
=======
let baseUrl = (process.env.BTCEXP_BASEURL || "/").trim();
if (!baseUrl.startsWith("/")) {
	baseUrl = "/" + baseUrl;
}
if (!baseUrl.endsWith("/")) {
	baseUrl += "/";
}

const coins = require("./coins.js");
const credentials = require("./credentials.js");

const currentCoin = process.env.BTCEXP_COIN || "BTC";
const defaultTheme = process.env.BTCEXP_UI_THEME || "dark";
>>>>>>> 0795566f

const rpcCred = credentials.rpc;

if (rpcCred.cookie && !rpcCred.username && !rpcCred.password && fs.existsSync(rpcCred.cookie)) {
	console.log(`Loading RPC cookie file: ${rpcCred.cookie}`);

	[ rpcCred.username, rpcCred.password ] = fs.readFileSync(rpcCred.cookie).toString().split(':', 2);

	if (!rpcCred.password) {
		throw new Error(`Cookie file ${rpcCred.cookie} in unexpected format`);
	}
}

const cookieSecret = process.env.BTCEXP_COOKIE_SECRET
 || (rpcCred.password && crypto.createHmac('sha256', JSON.stringify(rpcCred))
                               .update('btc-rpc-explorer-cookie-secret').digest('hex'))
 || "0x000000000019d6689c085ae165831e934ff763ae46a2a6c172b3f1b60a8ce26f";


<<<<<<< HEAD
var electrumXServerUriStrings = (process.env.BTCEXP_ELECTRUMX_SERVERS || "").split(',').filter(Boolean);
var electrumXServers = [];
for (var i = 0; i < electrumXServerUriStrings.length; i++) {
	var uri = url.parse(electrumXServerUriStrings[i]);

	electrumXServers.push({protocol:uri.protocol.substring(0, uri.protocol.length - 1), host:uri.hostname, port:parseInt(uri.port)});
=======
const electrumServerUriStrings = (process.env.BTCEXP_ELECTRUM_SERVERS || process.env.BTCEXP_ELECTRUMX_SERVERS || "").split(',').filter(Boolean);
const electrumServers = [];
for (let i = 0; i < electrumServerUriStrings.length; i++) {
	const uri = url.parse(electrumServerUriStrings[i]);
	
	electrumServers.push({protocol:uri.protocol.substring(0, uri.protocol.length - 1), host:uri.hostname, port:parseInt(uri.port)});
>>>>>>> 0795566f
}

// default=false env vars
[
	"BTCEXP_DEMO",
	"BTCEXP_PRIVACY_MODE",
	"BTCEXP_NO_INMEMORY_RPC_CACHE",
	"BTCEXP_RPC_ALLOWALL",
	"BTCEXP_ELECTRUM_TXINDEX",

].forEach(function(item) {
	if (process.env[item] === undefined) {
		process.env[item] = "false";

		debugLog(`Config(default): ${item}=false`)
	}
});


// default=true env vars
[
	"BTCEXP_NO_RATES",
	"BTCEXP_SLOW_DEVICE_MODE"

].forEach(function(item) {
	if (process.env[item] === undefined) {
		process.env[item] = "true";

		debugLog(`Config(default): ${item}=true`)
	}
});

const slowDeviceMode = (process.env.BTCEXP_SLOW_DEVICE_MODE.toLowerCase() == "true");

module.exports = {
	host: process.env.BTCEXP_HOST || "127.0.0.1",
	port: process.env.PORT || process.env.BTCEXP_PORT || 3002,

	baseUrl: baseUrl,

	coin: currentCoin,
	defaultTheme: defaultTheme,

	cookieSecret: cookieSecret,

	privacyMode: (process.env.BTCEXP_PRIVACY_MODE.toLowerCase() == "true"),
	slowDeviceMode: slowDeviceMode,
	demoSite: (process.env.BTCEXP_DEMO.toLowerCase() == "true"),
	queryExchangeRates: (process.env.BTCEXP_NO_RATES.toLowerCase() != "true" && process.env.BTCEXP_PRIVACY_MODE.toLowerCase() != "true"),
	noInmemoryRpcCache: (process.env.BTCEXP_NO_INMEMORY_RPC_CACHE.toLowerCase() == "true"),
<<<<<<< HEAD

	rpcConcurrency: (process.env.BTCEXP_RPC_CONCURRENCY || 10),
=======
	
	rpcConcurrency: (process.env.BTCEXP_RPC_CONCURRENCY || (slowDeviceMode ? 3 : 10)),

	filesystemCacheDir: (process.env.BTCEXP_FILESYSTEM_CACHE_DIR || path.join(process.cwd(),"./cache")),

	noTxIndexSearchDepth: (+process.env.BTCEXP_NOTXINDEX_SEARCH_DEPTH || 3),
>>>>>>> 0795566f

	rpcBlacklist:
	  process.env.BTCEXP_RPC_ALLOWALL.toLowerCase() == "true"  ? []
	: process.env.BTCEXP_RPC_BLACKLIST ? process.env.BTCEXP_RPC_BLACKLIST.split(',').filter(Boolean)
	: [
		"addnode",
		"backupwallet",
		"bumpfee",
		"clearbanned",
		"createmultisig",
		"createwallet",
		"disconnectnode",
		"dumpprivkey",
		"dumpwallet",
		"encryptwallet",
		"generate",
		"generatetoaddress",
		"getaccountaddrss",
		"getaddressesbyaccount",
		"getbalance",
		"getnewaddress",
		"getrawchangeaddress",
		"getreceivedbyaccount",
		"getreceivedbyaddress",
		"gettransaction",
		"getunconfirmedbalance",
		"getwalletinfo",
		"importaddress",
		"importmulti",
		"importprivkey",
		"importprunedfunds",
		"importpubkey",
		"importwallet",
		"invalidateblock",
		"keypoolrefill",
		"listaccounts",
		"listaddressgroupings",
		"listlockunspent",
		"listreceivedbyaccount",
		"listreceivedbyaddress",
		"listsinceblock",
		"listtransactions",
		"listunspent",
		"listwallets",
		"lockunspent",
		"logging",
		"move",
		"preciousblock",
		"pruneblockchain",
		"reconsiderblock",
		"removeprunedfunds",
		"rescanblockchain",
		"savemempool",
		"sendfrom",
		"sendmany",
		"sendtoaddress",
		"setaccount",
		"setban",
		"setmocktime",
		"setnetworkactive",
		"signmessage",
		"signmessagewithprivatekey",
		"signrawtransaction",
		"signrawtransactionwithkey",
		"stop",
		"submitblock",
		"syncwithvalidationinterfacequeue",
		"verifychain",
		"waitforblock",
		"waitforblockheight",
		"waitfornewblock",
		"walletlock",
		"walletpassphrase",
		"walletpassphrasechange",
	],

	addressApi: process.env.BTCEXP_ADDRESS_API,
	electrumTxIndex: process.env.BTCEXP_ELECTRUM_TXINDEX != "false",
	electrumServers: electrumServers,

	redisUrl:process.env.BTCEXP_REDIS_URL,

	site: {
		homepage:{
			recentBlocksCount: parseInt(process.env.BTCEXP_UI_HOME_PAGE_LATEST_BLOCKS_COUNT || (slowDeviceMode ? 5 : 10))
		},
		blockTxPageSize: (slowDeviceMode ? 10 : 20),
		addressTxPageSize: 10,
		txMaxInput: (slowDeviceMode ? 3 : 15),
		browseBlocksPageSize: parseInt(process.env.BTCEXP_UI_BLOCKS_PAGE_BLOCK_COUNT || (slowDeviceMode ? 10 : 25)),
		browseMempoolTransactionsPageSize: (slowDeviceMode ? 10 : 25),
		addressPage:{
			txOutputMaxDefaultDisplay:10
		},
		valueDisplayMaxLargeDigits: 4,
<<<<<<< HEAD
		header:{
			showToolsSubheader:(process.env.BTCEXP_UI_SHOW_TOOLS_SUBHEADER == "true"),
			dropdowns:[
				{
					title:"Related Sites",
					links:[
						{name: "Groestlcoin Explorer", url:"https://rpcexplorer.groestlcoin.org", imgUrl:"/img/logo/grs.svg"},
						{name: "Testnet Explorer", url:"https://rpcexplorer-test.groestlcoin.org", imgUrl:"/img/logo/tgrs.svg"},
						//{name: "LND Admin", url:"https://lnd-admin.groestlcoin.org", imgUrl:"/img/logo/lnd-admin.png"},
						//{name: "Lightning Explorer", url:"https://lightning.chaintools.io", imgUrl:"/img/logo/lightning.svg"},
					]
				}
			]
		},
		subHeaderToolsList:[0, 10, 9, 4, 11, 6, 7], // indexes in "siteTools" below that are shown in the site "sub menu" (visible on all pages except homepage)
		prioritizedToolIdsList: [0, 10, 11, 9, 3, 4, 12, 2, 5, 1, 6, 7, 8],
=======
		prioritizedToolIdsList: [0, 10, 11, 9, 3, 4, 16, 12, 2, 5, 15, 1, 6, 7, 13, 8],
		toolSections: [
			{name: "Basics", items: [0, 2]},
			{name: "Mempool", items: [4, 16, 5]},
			{name: "Analysis", items: [9, 10, 11, 12, 3]},
			{name: "Technical", items: [15, 6, 7, 1]},
			{name: "Fun", items: [8, 17, 13]},
		]
>>>>>>> 0795566f
	},

	credentials: credentials,

	siteTools:[
	/* 0 */		{name:"Node Details", url:"./node-details", desc:"Node basics (version, uptime, etc)", fontawesome:"fas fa-info-circle"},
	/* 1 */		{name:"Peers", url:"./peers", desc:"Details about the peers connected to this node.", fontawesome:"fas fa-sitemap"},

	/* 2 */		{name:"Browse Blocks", url:"./blocks", desc:"Browse all blocks in the blockchain.", fontawesome:"fas fa-cubes"},
	/* 3 */		{name:"Transaction Stats", url:"./tx-stats", desc:"See graphs of total transaction volume and transaction rates.", fontawesome:"fas fa-chart-bar"},

	/* 4 */		{name:"Mempool Summary", url:"./mempool-summary", desc:"Detailed summary of the current mempool for this node.", fontawesome:"fas fa-hourglass-half"},
	/* 5 */		{name:"Browse Mempool", url:"./mempool-transactions", desc:"Browse unconfirmed/pending transactions.", fontawesome:"fas fa-book-open"},

	/* 6 */		{name:"RPC Browser", url:"./rpc-browser", desc:"Browse the RPC functionality of this node. See docs and execute commands.", fontawesome:"fas fa-book"},
	/* 7 */		{name:"RPC Terminal", url:"./rpc-terminal", desc:"Directly execute RPCs against this node.", fontawesome:"fas fa-terminal"},

	/* 8 */		{name:(coins[currentCoin].name + " Fun"), url:"./fun", desc:"Curated fun/interesting historical blockchain data.", fontawesome:"fas fa-flag"},

	/* 9 */		{name:"Mining Summary", url:"./mining-summary", desc:"Summary of recent data about miners.", fontawesome:"fas fa-chart-pie"},
	/* 10 */	{name:"Block Stats", url:"./block-stats", desc:"Summary data for blocks in configurable range.", fontawesome:"fas fa-layer-group"},
	/* 11 */	{name:"Block Analysis", url:"./block-analysis", desc:"Summary analysis for all transactions in a block.", fontawesome:"fas fa-angle-double-down"},
	/* 12 */	{name:"Difficulty History", url:"./difficulty-history", desc:"Details of difficulty changes over time.", fontawesome:"fas fa-chart-line"},

<<<<<<< HEAD
	donations:{
		addresses:{
			coins:["GRS"],
			sites:{"GRS":"https://rpcexplorer.groestlcoin.org"}
		},
		btcpayserver:{
			host:"https://www.groestlcoin.org/donations/"
		}
	}
=======
	/* 13 */	{name:"Whitepaper Extracter", url:"./bitcoin-whitepaper", desc:"Extract the Bitcoin whitepaper from data embedded within the blockchain.", fontawesome:"far fa-file-alt"},
	
	/* 14 */	{name:"Predicted Blocks", url:"./predicted-blocks", desc:"View predicted future blocks based on the current mempool.", fontawesome:"fas fa-arrow-circle-right"},

	/* 15 */	{name:"API", url:"./api/docs", desc:"View docs for the public API.", fontawesome:"fas fa-toolbox"},

	/* 16 */	{name:"Mining Template", url:"./mining-template", desc:"View a template for the the next block based on the current mempool.", fontawesome:"fas fa-filter"},
	/* 17 */	{name:"Quotes", url:"./quotes", desc:"Curated list of Bitcoin-related quotes.", fontawesome:"fas fa-comment-dots"},
	]
>>>>>>> 0795566f
};

debugLog(`Config(final): privacyMode=${module.exports.privacyMode}`);
debugLog(`Config(final): slowDeviceMode=${module.exports.slowDeviceMode}`);
debugLog(`Config(final): demo=${module.exports.demoSite}`);
debugLog(`Config(final): rpcAllowAll=${module.exports.rpcBlacklist.length == 0}`);<|MERGE_RESOLUTION|>--- conflicted
+++ resolved
@@ -8,9 +8,6 @@
 const url = require('url');
 const path = require('path');
 
-<<<<<<< HEAD
-var currentCoin = process.env.BTCEXP_COIN || "GRS";
-=======
 let baseUrl = (process.env.BTCEXP_BASEURL || "/").trim();
 if (!baseUrl.startsWith("/")) {
 	baseUrl = "/" + baseUrl;
@@ -22,9 +19,8 @@
 const coins = require("./coins.js");
 const credentials = require("./credentials.js");
 
-const currentCoin = process.env.BTCEXP_COIN || "BTC";
+const currentCoin = process.env.BTCEXP_COIN || "GRS";
 const defaultTheme = process.env.BTCEXP_UI_THEME || "dark";
->>>>>>> 0795566f
 
 const rpcCred = credentials.rpc;
 
@@ -44,21 +40,12 @@
  || "0x000000000019d6689c085ae165831e934ff763ae46a2a6c172b3f1b60a8ce26f";
 
 
-<<<<<<< HEAD
-var electrumXServerUriStrings = (process.env.BTCEXP_ELECTRUMX_SERVERS || "").split(',').filter(Boolean);
-var electrumXServers = [];
-for (var i = 0; i < electrumXServerUriStrings.length; i++) {
-	var uri = url.parse(electrumXServerUriStrings[i]);
-
-	electrumXServers.push({protocol:uri.protocol.substring(0, uri.protocol.length - 1), host:uri.hostname, port:parseInt(uri.port)});
-=======
 const electrumServerUriStrings = (process.env.BTCEXP_ELECTRUM_SERVERS || process.env.BTCEXP_ELECTRUMX_SERVERS || "").split(',').filter(Boolean);
 const electrumServers = [];
 for (let i = 0; i < electrumServerUriStrings.length; i++) {
 	const uri = url.parse(electrumServerUriStrings[i]);
-	
+
 	electrumServers.push({protocol:uri.protocol.substring(0, uri.protocol.length - 1), host:uri.hostname, port:parseInt(uri.port)});
->>>>>>> 0795566f
 }
 
 // default=false env vars
@@ -109,17 +96,12 @@
 	demoSite: (process.env.BTCEXP_DEMO.toLowerCase() == "true"),
 	queryExchangeRates: (process.env.BTCEXP_NO_RATES.toLowerCase() != "true" && process.env.BTCEXP_PRIVACY_MODE.toLowerCase() != "true"),
 	noInmemoryRpcCache: (process.env.BTCEXP_NO_INMEMORY_RPC_CACHE.toLowerCase() == "true"),
-<<<<<<< HEAD
-
-	rpcConcurrency: (process.env.BTCEXP_RPC_CONCURRENCY || 10),
-=======
-	
+
 	rpcConcurrency: (process.env.BTCEXP_RPC_CONCURRENCY || (slowDeviceMode ? 3 : 10)),
 
 	filesystemCacheDir: (process.env.BTCEXP_FILESYSTEM_CACHE_DIR || path.join(process.cwd(),"./cache")),
 
 	noTxIndexSearchDepth: (+process.env.BTCEXP_NOTXINDEX_SEARCH_DEPTH || 3),
->>>>>>> 0795566f
 
 	rpcBlacklist:
 	  process.env.BTCEXP_RPC_ALLOWALL.toLowerCase() == "true"  ? []
@@ -215,24 +197,6 @@
 			txOutputMaxDefaultDisplay:10
 		},
 		valueDisplayMaxLargeDigits: 4,
-<<<<<<< HEAD
-		header:{
-			showToolsSubheader:(process.env.BTCEXP_UI_SHOW_TOOLS_SUBHEADER == "true"),
-			dropdowns:[
-				{
-					title:"Related Sites",
-					links:[
-						{name: "Groestlcoin Explorer", url:"https://rpcexplorer.groestlcoin.org", imgUrl:"/img/logo/grs.svg"},
-						{name: "Testnet Explorer", url:"https://rpcexplorer-test.groestlcoin.org", imgUrl:"/img/logo/tgrs.svg"},
-						//{name: "LND Admin", url:"https://lnd-admin.groestlcoin.org", imgUrl:"/img/logo/lnd-admin.png"},
-						//{name: "Lightning Explorer", url:"https://lightning.chaintools.io", imgUrl:"/img/logo/lightning.svg"},
-					]
-				}
-			]
-		},
-		subHeaderToolsList:[0, 10, 9, 4, 11, 6, 7], // indexes in "siteTools" below that are shown in the site "sub menu" (visible on all pages except homepage)
-		prioritizedToolIdsList: [0, 10, 11, 9, 3, 4, 12, 2, 5, 1, 6, 7, 8],
-=======
 		prioritizedToolIdsList: [0, 10, 11, 9, 3, 4, 16, 12, 2, 5, 15, 1, 6, 7, 13, 8],
 		toolSections: [
 			{name: "Basics", items: [0, 2]},
@@ -241,7 +205,6 @@
 			{name: "Technical", items: [15, 6, 7, 1]},
 			{name: "Fun", items: [8, 17, 13]},
 		]
->>>>>>> 0795566f
 	},
 
 	credentials: credentials,
@@ -266,27 +229,15 @@
 	/* 11 */	{name:"Block Analysis", url:"./block-analysis", desc:"Summary analysis for all transactions in a block.", fontawesome:"fas fa-angle-double-down"},
 	/* 12 */	{name:"Difficulty History", url:"./difficulty-history", desc:"Details of difficulty changes over time.", fontawesome:"fas fa-chart-line"},
 
-<<<<<<< HEAD
-	donations:{
-		addresses:{
-			coins:["GRS"],
-			sites:{"GRS":"https://rpcexplorer.groestlcoin.org"}
-		},
-		btcpayserver:{
-			host:"https://www.groestlcoin.org/donations/"
-		}
-	}
-=======
-	/* 13 */	{name:"Whitepaper Extracter", url:"./bitcoin-whitepaper", desc:"Extract the Bitcoin whitepaper from data embedded within the blockchain.", fontawesome:"far fa-file-alt"},
-	
+	/* 13 */	{name:"Whitepaper Extracter", url:"./bitcoin-whitepaper", desc:"Extract the Groestlcoin whitepaper from data embedded within the blockchain.", fontawesome:"far fa-file-alt"},
+
 	/* 14 */	{name:"Predicted Blocks", url:"./predicted-blocks", desc:"View predicted future blocks based on the current mempool.", fontawesome:"fas fa-arrow-circle-right"},
 
 	/* 15 */	{name:"API", url:"./api/docs", desc:"View docs for the public API.", fontawesome:"fas fa-toolbox"},
 
 	/* 16 */	{name:"Mining Template", url:"./mining-template", desc:"View a template for the the next block based on the current mempool.", fontawesome:"fas fa-filter"},
-	/* 17 */	{name:"Quotes", url:"./quotes", desc:"Curated list of Bitcoin-related quotes.", fontawesome:"fas fa-comment-dots"},
+	/* 17 */	{name:"Quotes", url:"./quotes", desc:"Curated list of Groestlcoin-related quotes.", fontawesome:"fas fa-comment-dots"},
 	]
->>>>>>> 0795566f
 };
 
 debugLog(`Config(final): privacyMode=${module.exports.privacyMode}`);
