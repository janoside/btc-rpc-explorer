"use strict";

const debug = require("debug");
const debugLog = debug("btcexp:config");

const fs = require('fs');
const crypto = require('crypto');
const url = require('url');
const path = require('path');

let baseUrl = (process.env.BTCEXP_BASEURL || "/").trim();
if (!baseUrl.startsWith("/")) {
	baseUrl = "/" + baseUrl;
}
if (!baseUrl.endsWith("/")) {
	baseUrl += "/";
}

const coins = require("./coins.js");
const credentials = require("./credentials.js");

<<<<<<< HEAD
const currentCoin = process.env.BTCEXP_COIN || "GRS";
const defaultTheme = process.env.BTCEXP_UI_THEME || "dark";
=======
const currentCoin = process.env.BTCEXP_COIN || "BTC";
>>>>>>> 581ad524

const rpcCred = credentials.rpc;

if (rpcCred.cookie && !rpcCred.username && !rpcCred.password && fs.existsSync(rpcCred.cookie)) {
	console.log(`Loading RPC cookie file: ${rpcCred.cookie}`);

	[ rpcCred.username, rpcCred.password ] = fs.readFileSync(rpcCred.cookie).toString().split(':', 2);

	if (!rpcCred.password) {
		throw new Error(`Cookie file ${rpcCred.cookie} in unexpected format`);
	}
}

const cookieSecret = process.env.BTCEXP_COOKIE_SECRET
 || (rpcCred.password && crypto.createHmac('sha256', JSON.stringify(rpcCred))
                               .update('btc-rpc-explorer-cookie-secret').digest('hex'))
 || "0x000000000019d6689c085ae165831e934ff763ae46a2a6c172b3f1b60a8ce26f";


const electrumServerUriStrings = (process.env.BTCEXP_ELECTRUM_SERVERS || process.env.BTCEXP_ELECTRUMX_SERVERS || "").split(',').filter(Boolean);
const electrumServers = [];
for (let i = 0; i < electrumServerUriStrings.length; i++) {
	const uri = url.parse(electrumServerUriStrings[i]);

	electrumServers.push({protocol:uri.protocol.substring(0, uri.protocol.length - 1), host:uri.hostname, port:parseInt(uri.port)});
}

// default=false env vars
[
	"BTCEXP_DEMO",
	"BTCEXP_PRIVACY_MODE",
	"BTCEXP_NO_INMEMORY_RPC_CACHE",
	"BTCEXP_RPC_ALLOWALL",
	"BTCEXP_ELECTRUM_TXINDEX",
	"BTCEXP_UI_HIDE_INFO_NOTES",

].forEach(function(item) {
	if (process.env[item] === undefined) {
		process.env[item] = "false";

		debugLog(`Config(default): ${item}=false`)
	}
});


// default=true env vars
[
	"BTCEXP_NO_RATES",
	"BTCEXP_SLOW_DEVICE_MODE"

].forEach(function(item) {
	if (process.env[item] === undefined) {
		process.env[item] = "true";

		debugLog(`Config(default): ${item}=true`)
	}
});

const slowDeviceMode = (process.env.BTCEXP_SLOW_DEVICE_MODE.toLowerCase() == "true");

module.exports = {
	host: process.env.BTCEXP_HOST || "127.0.0.1",
	port: process.env.PORT || process.env.BTCEXP_PORT || 3002,

	baseUrl: baseUrl,

	coin: currentCoin,

	displayDefaults: {
		displayCurrency: (process.env.BTCEXP_DISPLAY_CURRENCY || "btc"),
		localCurrency: (process.env.BTCEXP_LOCAL_CURRENCY || "usd"),
		theme: (process.env.BTCEXP_UI_THEME || "dark"),
		timezone: (process.env.BTCEXP_UI_TIMEZONE || "local")
	},

	cookieSecret: cookieSecret,

	privacyMode: (process.env.BTCEXP_PRIVACY_MODE.toLowerCase() == "true"),
	slowDeviceMode: slowDeviceMode,
	demoSite: (process.env.BTCEXP_DEMO.toLowerCase() == "true"),
	queryExchangeRates: (process.env.BTCEXP_NO_RATES.toLowerCase() != "true" && process.env.BTCEXP_PRIVACY_MODE.toLowerCase() != "true"),
	noInmemoryRpcCache: (process.env.BTCEXP_NO_INMEMORY_RPC_CACHE.toLowerCase() == "true"),

	rpcConcurrency: (process.env.BTCEXP_RPC_CONCURRENCY || (slowDeviceMode ? 3 : 10)),

	filesystemCacheDir: (process.env.BTCEXP_FILESYSTEM_CACHE_DIR || path.join(process.cwd(),"./cache")),

	noTxIndexSearchDepth: (+process.env.BTCEXP_NOTXINDEX_SEARCH_DEPTH || 3),

	rpcBlacklist:
	  process.env.BTCEXP_RPC_ALLOWALL.toLowerCase() == "true"  ? []
	: process.env.BTCEXP_RPC_BLACKLIST ? process.env.BTCEXP_RPC_BLACKLIST.split(',').filter(Boolean)
	: [
		"addnode",
		"backupwallet",
		"bumpfee",
		"clearbanned",
		"createmultisig",
		"createwallet",
		"disconnectnode",
		"dumpprivkey",
		"dumpwallet",
		"encryptwallet",
		"generate",
		"generatetoaddress",
		"getaccountaddrss",
		"getaddressesbyaccount",
		"getbalance",
		"getnewaddress",
		"getrawchangeaddress",
		"getreceivedbyaccount",
		"getreceivedbyaddress",
		"gettransaction",
		"getunconfirmedbalance",
		"getwalletinfo",
		"importaddress",
		"importmulti",
		"importprivkey",
		"importprunedfunds",
		"importpubkey",
		"importwallet",
		"invalidateblock",
		"keypoolrefill",
		"listaccounts",
		"listaddressgroupings",
		"listlockunspent",
		"listreceivedbyaccount",
		"listreceivedbyaddress",
		"listsinceblock",
		"listtransactions",
		"listunspent",
		"listwallets",
		"lockunspent",
		"logging",
		"move",
		"preciousblock",
		"pruneblockchain",
		"reconsiderblock",
		"removeprunedfunds",
		"rescanblockchain",
		"savemempool",
		"sendfrom",
		"sendmany",
		"sendtoaddress",
		"setaccount",
		"setban",
		"setmocktime",
		"setnetworkactive",
		"signmessage",
		"signmessagewithprivatekey",
		"signrawtransaction",
		"signrawtransactionwithkey",
		"stop",
		"submitblock",
		"syncwithvalidationinterfacequeue",
		"verifychain",
		"waitforblock",
		"waitforblockheight",
		"waitfornewblock",
		"walletlock",
		"walletpassphrase",
		"walletpassphrasechange",
	],

	addressApi: process.env.BTCEXP_ADDRESS_API,
	electrumTxIndex: process.env.BTCEXP_ELECTRUM_TXINDEX != "false",
	electrumServers: electrumServers,

	redisUrl:process.env.BTCEXP_REDIS_URL,

	site: {
		hideInfoNotes: process.env.BTCEXP_UI_HIDE_INFO_NOTES,
		homepage:{
			recentBlocksCount: parseInt(process.env.BTCEXP_UI_HOME_PAGE_LATEST_BLOCKS_COUNT || (slowDeviceMode ? 5 : 10))
		},
		blockTxPageSize: (slowDeviceMode ? 10 : 20),
		addressTxPageSize: 10,
		txMaxInput: (slowDeviceMode ? 3 : 15),
		browseBlocksPageSize: parseInt(process.env.BTCEXP_UI_BLOCKS_PAGE_BLOCK_COUNT || (slowDeviceMode ? 10 : 25)),
		browseMempoolTransactionsPageSize: (slowDeviceMode ? 10 : 25),
		addressPage:{
			txOutputMaxDefaultDisplay:10
		},
		valueDisplayMaxLargeDigits: 4,
		prioritizedToolIdsList: [0, 10, 11, 9, 3, 4, 16, 12, 2, 5, 15, 1, 6, 7, 13, 8],
		toolSections: [
			{name: "Basics", items: [0, 2]},
			{name: "Mempool", items: [4, 16, 5]},
			{name: "Analysis", items: [9, 18, 10, 11, 12, 3]},
			{name: "Technical", items: [15, 6, 7, 1]},
			{name: "Fun", items: [8, 17]}, // whitepaper extracter removed
		]
	},

	credentials: credentials,

	siteTools:[
	/* 0 */		{name:"Node Details", url:"./node-details", desc:"Node basics (version, uptime, etc)", fontawesome:"fas fa-info-circle"},
	/* 1 */		{name:"Peers", url:"./peers", desc:"Details about the peers connected to this node.", fontawesome:"fas fa-sitemap"},

	/* 2 */		{name:"Browse Blocks", url:"./blocks", desc:"Browse all blocks in the blockchain.", fontawesome:"fas fa-cubes"},
	/* 3 */		{name:"Transaction Stats", url:"./tx-stats", desc:"See graphs of total transaction volume and transaction rates.", fontawesome:"fas fa-chart-bar"},

	/* 4 */		{name:"Mempool Summary", url:"./mempool-summary", desc:"Detailed summary of the current mempool for this node.", fontawesome:"fas fa-hourglass-half"},
	/* 5 */		{name:"Browse Mempool", url:"./mempool-transactions", desc:"Browse unconfirmed/pending transactions.", fontawesome:"fas fa-book-open"},

	/* 6 */		{name:"RPC Browser", url:"./rpc-browser", desc:"Browse the RPC functionality of this node. See docs and execute commands.", fontawesome:"fas fa-book"},
	/* 7 */		{name:"RPC Terminal", url:"./rpc-terminal", desc:"Directly execute RPCs against this node.", fontawesome:"fas fa-terminal"},

	/* 8 */		{name:(coins[currentCoin].name + " Fun"), url:"./fun", desc:"Curated fun/interesting historical blockchain data.", fontawesome:"fas fa-flag"},

	/* 9 */		{name:"Mining Summary", url:"./mining-summary", desc:"Summary of recent data about miners.", fontawesome:"fas fa-chart-pie"},
	/* 10 */	{name:"Block Stats", url:"./block-stats", desc:"Summary data for blocks in configurable range.", fontawesome:"fas fa-layer-group"},
	/* 11 */	{name:"Block Analysis", url:"./block-analysis", desc:"Summary analysis for all transactions in a block.", fontawesome:"fas fa-angle-double-down"},
	/* 12 */	{name:"Difficulty History", url:"./difficulty-history", desc:"Details of difficulty changes over time.", fontawesome:"fas fa-chart-line"},

<<<<<<< HEAD
	/* 13 */	{name:"Whitepaper Extracter", url:"./bitcoin-whitepaper", desc:"Extract the Groestlcoin whitepaper from data embedded within the blockchain.", fontawesome:"far fa-file-alt"},

=======
	/* 13 */	{name:"Whitepaper Extractor", url:"./bitcoin-whitepaper", desc:"Extract the Bitcoin whitepaper from data embedded within the blockchain.", fontawesome:"far fa-file-alt"},
	
>>>>>>> 581ad524
	/* 14 */	{name:"Predicted Blocks", url:"./predicted-blocks", desc:"View predicted future blocks based on the current mempool.", fontawesome:"fas fa-arrow-circle-right"},

	/* 15 */	{name:"API", url:"./api/docs", desc:"View docs for the public API.", fontawesome:"fas fa-toolbox"},

	/* 16 */	{name:"Mining Template", url:"./mining-template", desc:"View a template for the the next block based on the current mempool.", fontawesome:"fas fa-filter"},
<<<<<<< HEAD
	/* 17 */	{name:"Quotes", url:"./quotes", desc:"Curated list of Groestlcoin-related quotes.", fontawesome:"fas fa-comment-dots"},
=======
	/* 17 */	{name:"Quotes", url:"./quotes", desc:"Curated list of Bitcoin-related quotes.", fontawesome:"fas fa-comment-dots"},

	/* 18 */	{name:"UTXO Set", url:"./utxo-set", desc:"View the latest UTXO Set.", fontawesome:"fas fa-coins"},
>>>>>>> 581ad524
	]
};

debugLog(`Config(final): privacyMode=${module.exports.privacyMode}`);
debugLog(`Config(final): slowDeviceMode=${module.exports.slowDeviceMode}`);
debugLog(`Config(final): demo=${module.exports.demoSite}`);
debugLog(`Config(final): rpcAllowAll=${module.exports.rpcBlacklist.length == 0}`);<|MERGE_RESOLUTION|>--- conflicted
+++ resolved
@@ -19,12 +19,7 @@
 const coins = require("./coins.js");
 const credentials = require("./credentials.js");
 
-<<<<<<< HEAD
 const currentCoin = process.env.BTCEXP_COIN || "GRS";
-const defaultTheme = process.env.BTCEXP_UI_THEME || "dark";
-=======
-const currentCoin = process.env.BTCEXP_COIN || "BTC";
->>>>>>> 581ad524
 
 const rpcCred = credentials.rpc;
 
@@ -94,7 +89,7 @@
 	coin: currentCoin,
 
 	displayDefaults: {
-		displayCurrency: (process.env.BTCEXP_DISPLAY_CURRENCY || "btc"),
+		displayCurrency: (process.env.BTCEXP_DISPLAY_CURRENCY || "grs"),
 		localCurrency: (process.env.BTCEXP_LOCAL_CURRENCY || "usd"),
 		theme: (process.env.BTCEXP_UI_THEME || "dark"),
 		timezone: (process.env.BTCEXP_UI_TIMEZONE || "local")
@@ -241,25 +236,16 @@
 	/* 11 */	{name:"Block Analysis", url:"./block-analysis", desc:"Summary analysis for all transactions in a block.", fontawesome:"fas fa-angle-double-down"},
 	/* 12 */	{name:"Difficulty History", url:"./difficulty-history", desc:"Details of difficulty changes over time.", fontawesome:"fas fa-chart-line"},
 
-<<<<<<< HEAD
 	/* 13 */	{name:"Whitepaper Extracter", url:"./bitcoin-whitepaper", desc:"Extract the Groestlcoin whitepaper from data embedded within the blockchain.", fontawesome:"far fa-file-alt"},
 
-=======
-	/* 13 */	{name:"Whitepaper Extractor", url:"./bitcoin-whitepaper", desc:"Extract the Bitcoin whitepaper from data embedded within the blockchain.", fontawesome:"far fa-file-alt"},
-	
->>>>>>> 581ad524
 	/* 14 */	{name:"Predicted Blocks", url:"./predicted-blocks", desc:"View predicted future blocks based on the current mempool.", fontawesome:"fas fa-arrow-circle-right"},
 
 	/* 15 */	{name:"API", url:"./api/docs", desc:"View docs for the public API.", fontawesome:"fas fa-toolbox"},
 
 	/* 16 */	{name:"Mining Template", url:"./mining-template", desc:"View a template for the the next block based on the current mempool.", fontawesome:"fas fa-filter"},
-<<<<<<< HEAD
 	/* 17 */	{name:"Quotes", url:"./quotes", desc:"Curated list of Groestlcoin-related quotes.", fontawesome:"fas fa-comment-dots"},
-=======
-	/* 17 */	{name:"Quotes", url:"./quotes", desc:"Curated list of Bitcoin-related quotes.", fontawesome:"fas fa-comment-dots"},
 
 	/* 18 */	{name:"UTXO Set", url:"./utxo-set", desc:"View the latest UTXO Set.", fontawesome:"fas fa-coins"},
->>>>>>> 581ad524
 	]
 };
 
