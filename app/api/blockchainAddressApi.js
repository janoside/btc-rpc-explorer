--- conflicted
+++ resolved
@@ -5,15 +5,9 @@
 
 
 function getAddressDetails(address, scriptPubkey, sort, limit, offset) {
-<<<<<<< HEAD
-	return new Promise(function(resolve, reject) {
+	return new Promise(async (resolve, reject) => {
 		if (address.startsWith("grs1")) {
-			reject({userText:"blockchain.com API does not support grs1 (native Segwit) addresses"});
-=======
-	return new Promise(async (resolve, reject) => {
-		if (address.startsWith("bc1")) {
 			reject({userText:"blockchain.com API does not support bc1 (native Segwit) addresses"});
->>>>>>> 46294d06
 
 			return;
 		}
