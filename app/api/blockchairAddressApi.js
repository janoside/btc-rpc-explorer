"use strict";

const axios = require("axios");
const utils = require("./../utils.js");


function getAddressDetails(address, scriptPubkey, sort, limit, offset) {
	// Note: blockchair api seems to not respect the limit parameter, always using 100
<<<<<<< HEAD
	return new Promise(function(resolve, reject) {
		var mainnetUrl = `https://api.blockchair.com/groestlcoin/dashboards/address/${address}/?offset=${offset}`;
		var testnetUrl = `https://api.blockchair.com/groestlcoin/testnet/dashboards/address/${address}/?offset=${offset}`;
=======
	return new Promise(async (resolve, reject) => {
		var mainnetUrl = `https://api.blockchair.com/bitcoin/dashboards/address/${address}/?offset=${offset}`;
		var testnetUrl = `https://api.blockchair.com/bitcoin/testnet/dashboards/address/${address}/?offset=${offset}`;
>>>>>>> 46294d06
		var url = (global.activeBlockchain == "main") ? mainnetUrl : ((global.activeBlockchain == "test") ? testnetUrl : mainnetUrl);

		var options = {
			url: url,
			headers: {
				'User-Agent': 'request'
			}
		};

		try {
			const response = await axios.get(
				url,
				{ headers: { "User-Agent": "axios" }});

			var responseObj = response.data;
			responseObj = responseObj.data[address];

			var result = {};

			result.txids = [];

			// blockchair doesn't support offset for paging, so simulate up to the hard cap of 2,000
			for (var i = 0; i < Math.min(responseObj.transactions.length, limit); i++) {
				var txid = responseObj.transactions[i];

				result.txids.push(txid);
			}

			result.txCount = responseObj.address.transaction_count;
			result.totalReceivedSat = responseObj.address.received;
			result.totalSentSat = responseObj.address.spent;
			result.balanceSat = responseObj.address.balance;
			result.source = "blockchair.com";

			resolve({addressDetails:result});

		} catch (err) {
			utils.logError("308dhew3w83", err);

			reject(err);
		}
	});
}


module.exports = {
	getAddressDetails: getAddressDetails
};<|MERGE_RESOLUTION|>--- conflicted
+++ resolved
@@ -6,15 +6,9 @@
 
 function getAddressDetails(address, scriptPubkey, sort, limit, offset) {
 	// Note: blockchair api seems to not respect the limit parameter, always using 100
-<<<<<<< HEAD
-	return new Promise(function(resolve, reject) {
+	return new Promise(async (resolve, reject) => {
 		var mainnetUrl = `https://api.blockchair.com/groestlcoin/dashboards/address/${address}/?offset=${offset}`;
 		var testnetUrl = `https://api.blockchair.com/groestlcoin/testnet/dashboards/address/${address}/?offset=${offset}`;
-=======
-	return new Promise(async (resolve, reject) => {
-		var mainnetUrl = `https://api.blockchair.com/bitcoin/dashboards/address/${address}/?offset=${offset}`;
-		var testnetUrl = `https://api.blockchair.com/bitcoin/testnet/dashboards/address/${address}/?offset=${offset}`;
->>>>>>> 46294d06
 		var url = (global.activeBlockchain == "main") ? mainnetUrl : ((global.activeBlockchain == "test") ? testnetUrl : mainnetUrl);
 
 		var options = {
