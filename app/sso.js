<<<<<<< HEAD
//
// IMPORTANT MESSAGE!!!
//
// Dear contributor, please take great care when modifying this code.
// It was written defensively with attention to a lot of details in order to prevent security issues.
// As a result of such care it avoided a problem that occurred in RTL which had similar but subtly broken logic
// see https://github.com/Ride-The-Lightning/RTL/issues/610
//
// So before you change anything, please think twice about the consequences.
=======
"use strict";
>>>>>>> a7b05e8d

const crypto = require('crypto');
const fs = require('fs');

const authCookieName = "btcexp_auth";

function generateToken() {
	// Normally we would use 16 => 128 bits of entropy which is sufficiennt
	// But since we're going to base64 it and there would be padding (==),
	// It's a wasted space, why not use padding for some additional entropy? :)
	// The replacing is to make it URL-safe
	return crypto.randomBytes(18).toString("base64").replace(/\+/g, '-').replace(/\//g, '_')
}

function updateToken(tokenFile) {
	// This implements atomic update of the token file to avoid corrupted tokens causing trouble
	// If first saves the token into a temporary file and then moves it over. The move is atomic.
	// The token could also be synced but since the next boot overwrites it anyway, disk corruption
	// is not an issue.
	var newToken = generateToken();
	var tmpFileName = tokenFile + ".tmp";
	// It is important that we use the generated token, and NOT read back what was written.
	// This avoids using predictable token if filesystem gets corrupted (e.g. in case of ENOSPC).
	fs.writeFileSync(tmpFileName, newToken);
	fs.renameSync(tmpFileName, tokenFile);
	
	return newToken;
}

module.exports = (tokenFile, loginRedirect) => {
	// Reinitializing the token at start is important due to same reason we don't read it back.
	// It also avoids races when another process binds the same port and reads the token in order to later use
	// it to attack this app.
	var token = updateToken(tokenFile);
	var cookies = new Set();

	return (req, res, next) => {
		if (req.cookies && cookies.has(req.cookies[authCookieName])) {
			req.authenticated = true;

			return next();
		}

		// We have to use timingSafeEqual to avoid timing attacks
		if (crypto.timingSafeEqual(Buffer.from(req.query.token, "utf8"), Buffer.from(token, "utf8"))) {
			req.authenticated = true;
			token = updateToken(tokenFile);
			cookie = generateToken();
			cookies.add(cookie);
			res.cookie(authCookieName, cookie);

			return next();
		}

		if (loginRedirect) {
			res.redirect(loginRedirect);

		} else {
			res.sendStatus(401);
		}
	};
}<|MERGE_RESOLUTION|>--- conflicted
+++ resolved
@@ -1,4 +1,3 @@
-<<<<<<< HEAD
 //
 // IMPORTANT MESSAGE!!!
 //
@@ -8,9 +7,8 @@
 // see https://github.com/Ride-The-Lightning/RTL/issues/610
 //
 // So before you change anything, please think twice about the consequences.
-=======
+
 "use strict";
->>>>>>> a7b05e8d
 
 const crypto = require('crypto');
 const fs = require('fs');
