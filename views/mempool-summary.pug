extends layout

block headContent
	title Mempool Summary

block content
	+pageTitle("Mempool Summary")


	+dismissableInfoAlert("mempoolSummaryNoteDismissed", "About Mempool Summary...")
		.mb-2 This tool summarizes data about the transactions in your node's <b>mempool</b> - the set of transactions that your node has received from the network but are not yet confirmed in a block.
		.mb-0 The fee-rate summary data can be helpful for deciding what fee is necessary to get a transaction included in a future block, depending on its priority.


	div#progress-wrapper.mb-huge
		.card.shadow-sm.mb-3
			.card-body
				.d-flex.align-items-center
					.spinner-border.spinner-border-sm.text-primary.me-2.ms-2
					span.fw-bold.me-2 Loading:
					span.fw-light(id="progress-text") ...

				div.progress.mt-2(id="progress-bar", style="height: 7px;")
					div.progress-bar(id="data-progress", role="progressbar", aria-valuenow="0", aria-valuemin="0" ,aria-valuemax="100")

				div.loading-error


	div(id="main-content", style="display: none;")
		+contentSection("Summary")
			+summaryRow(5)
				+summaryItem("Transactions")
					span#tx-count

				+summaryItem("Blocks", "The number of blocks filled by all current mempool transactions.")
					span#block-count

				+summaryItem("Total Fees")
					span#total-fees

				+summaryItem("Avg Fee")
					span#avg-fee

				+summaryItem("Avg Fee Rate", null, "gro/vB")
					span#avg-fee-rate

		+contentSection("Estimate Block Depth")
			p If you already have a transaction in the mempool, you can enter its <b>TXID</b> to get an estimate for when it will be included in a block. Or, if you're planning to send a transaction, you can estimate confirmation time for different fee rates.

			.clearfix
				.float-start
					.me-4.d-inline-block.mb-3
<<<<<<< HEAD
						h6 Fee Rate
							small.fw-light.ms-1 (gro/vB)
=======
						h6.text-card-highlight.fw-light
							span.text-uppercase Fee Rate
							small.ms-1 (sat/vB)
>>>>>>> 581ad524

						- var feeRatesToEstimate = [1, 2, 3, 4, 5, 15, 25, 50, 75, 100, 150];

						div.btn-group
							each feeRateToEstimate in feeRatesToEstimate
								a.btn.btn-outline-primary.fee-rate-btn(href="javascript:void(0)", onclick=`estimateMempoolDepth(parseInt($(this).attr("data-fee-rate"))); return false;`, data-fee-rate=feeRateToEstimate) #{feeRateToEstimate}

					.me-4.d-inline-block.mb-3
						h6.text-card-highlight.text-uppercase.fw-light Transaction ID

						form.form-inline(method="post", action="javascript:void(0)", onsubmit=`estimateTransactionMempoolDepth($("#mempoolquery").val()); return false;` style="width: 325px;")
							.input-group.input-group
								input.form-control.form-control(id="mempoolquery", type="text", name="mempoolquery", placeholder="txid", value=(mempoolquery), title="<span class='text-warning'>Transaction not found</span>", data-bs-trigger="manual", data-bs-html="true", data-bs-placement="bottom")

								button.btn.btn-primary(type="submit")
									i.fas.fa-search

					.me-4.d-inline-block.mb-3
<<<<<<< HEAD
						h6 Custom Fee Rate
							small.fw-light.ms-1 (gro/vB)
=======
						h6.text-card-highlight.fw-light
							span.text-uppercase Custom Fee Rate
							small.ms-1 (sat/vB)
>>>>>>> 581ad524

						form.form-inline(method="post", action="javascript:void(0)", onsubmit=`estimateMempoolDepth($("#customFeeRate").val()); return false;` style="width: 200px;")
							.input-group.input-group
								input.form-control.form-control(id="customFeeRate", type="text", name="customFeeRate", placeholder="gro/vB", value=(customFeeRate))

								button.btn.btn-primary(type="submit")
									i.fas.fa-search

			hr.mt-1.mb-3

			+summaryRow(3)
				+summaryItem("Fee Rate", null, "gro/vB")
					span#estimate-fee-rate -

				+summaryItem("Est. Block Depth")
					span#estimate-mempooldepth -

				+summaryItem("Est. Confirmation Time")
					span#estimate-conf-time -



		div#detail-charts-and-data
			+contentSection("Fee Rate Distribution")
				canvas.mb-3(id="mempoolBarChart", height="100")

				hr.mt-3

				.table-responsive
					table.table.table-striped.table-borderless.mb-3
						thead
							tr
								th.text-card-highlight.text-uppercase.fw-light Fee Rate
								th.text-end.text-card-highlight.text-uppercase.fw-light N(tx)
								th.text-end.text-card-highlight.text-uppercase.fw-light
									span.border-dotted(title="The number of blocks filled by all transactions in this fee-rate bucket.", data-bs-toggle="tooltip") N(blocks)

								th.text-end.text-card-highlight.text-uppercase.fw-light
									span.border-dotted(title="The running total of the number of blocks filled by transactions at this fee-rate and higher.", data-bs-toggle="tooltip") Σ N(blocks)
<<<<<<< HEAD
								th.text-end Σ Fees
								th.text-end Avg Fee
								th.text-end Avg Fee Rate
									small.fw-normal.text-muted.ms-2 (gro/vB)
=======
								th.text-end.text-card-highlight.text-uppercase.fw-light Σ Fees
								th.text-end.text-card-highlight.text-uppercase.fw-light Avg Fee
								th.text-end.text-card-highlight.fw-light
									span.text-uppercase Avg Fee Rate
									small.ms-1 (sat/vB)
>>>>>>> 581ad524
						tbody(id="fee-rate-table-body")
							tr(id="fee-rate-table-row-prototype", style="display: none;")
								td.data-label
								td.text-end.data-count
								td.text-end.data-block-count
								td.text-end.data-sum-block-count
								td.text-end.data-total-fees
								td.text-end.data-avg-fee
								td.text-end.data-fee-rate

							tr(id="empty-row-to-fix-striped-coloring", style="display: none;")



			+contentSection("Size Distribution")
				canvas.mb-3(id="txSizesBarChart", height="100")



			+contentSection("Age Distribution")
				canvas.mb-3(id="txAgesBarChart", height="100")

			.row
				.col
					+contentSection("Highest Fee Rate Transactions")
						.table-responsive
							table.table.table-striped.table-borderless.mb-3
								thead
									tr
<<<<<<< HEAD
										th Txid
										th.text-end Fee Rate (gro/vB)
=======
										th.text-card-highlight.text-uppercase.fw-light Txid
										th.text-end.text-card-highlight.fw-light
											span.text-uppercase Fee Rate
											span.ms-2 (sat/vB)
>>>>>>> 581ad524

								tbody(id="topfee-tx-table-body")
									tr(id="topfee-tx-table-row-prototype", style="display: none;")
										td.data-txid
										td.text-end.data-feerate

									tr(id="empty-row-to-fix-striped-coloring", style="display: none;")

				.col
					+contentSection("Oldest Transactions")
						.table-responsive
							table.table.table-striped.table-borderless.mb-3
								thead
									tr
										th.text-card-highlight.text-uppercase.fw-light Txid
										th.text-end.text-card-highlight.text-uppercase.fw-light
											span.border-dotted(title="How long ago this transaction was first seen by your node.", data-bs-toggle="tooltip")
												| Age

								tbody(id="oldest-tx-table-body")
									tr(id="oldest-tx-table-row-prototype", style="display: none;")
										td.data-txid
										td.text-end.data-age

									tr(id="empty-row-to-fix-striped-coloring", style="display: none;")

				.col
					+contentSection("Largest Transactions")
						.table-responsive
							table.table.table-striped.table-borderless.mb-3
								thead
									tr
										th.text-card-highlight.text-uppercase.fw-light Txid
										th.text-end.text-card-highlight.text-uppercase.fw-light Size

								tbody(id="largest-tx-table-body")
									tr(id="largest-tx-table-row-prototype", style="display: none;")
										td.data-txid
										td.text-end.data-size

									tr(id="empty-row-to-fix-striped-coloring", style="display: none;")


			if (false)
				pre
					code.json#json-content


block endOfBody

	+graphPageScriptSetup

	script(src='./js/decimal.js')

	script.
		var satoshiPerByteBucketMaxima = !{JSON.stringify(satoshiPerByteBucketMaxima)};
		var statusId = Math.random().toString(36).substr(2, 5);
		var statusInterval;
		var summary = null;

		$(document).ready(function() {
			statusInterval = setInterval(function() { updateStatus(); }, 125);

			loadMempool();
		});

		function updateStatus() {
			$.ajax({
				url: `./internal-api/mempool-summary-status?statusId=${statusId}`

			}).done((res) => {
				if (!res.count) {
					// not started yet
					return;
				}

				var percent = new Decimal(res.done).dividedBy(res.count).times(100);

				$("#data-progress").css("width", `${percent.toDP(0)}%`);
				$("#progress-text").html(`<span class='fw-bold d-inline-block' style="width: 55px;">${percent.toDP(1)}%</span><span class='small fw-light ms-3'>(${res.done.toLocaleString()} of ${res.count.toLocaleString()})</span>`);

				if (res.done == res.count) {
					if (summary == null) {
						$.ajax({
							url: `./internal-api/get-mempool-summary?statusId=${statusId}`

						}).done((summaryResult) => {
							if (summaryResult.count) {
								summary = summaryResult;

								$("#json-content").text(JSON.stringify(summaryResult, null, 4));

								hljs.highlightAll();

								displaySummaryData(summaryResult);

								clearInterval(statusInterval);
							}
						}).always(() => {
							// nothing
						});
					}
				}
			}).fail((a, b, c) => {
			}).always(() => {
			});
		}

		function loadMempool() {
			$.ajax({
				url: `./internal-api/build-mempool-summary?statusId=${statusId}`

			}).done((buildResult) => {
				// we update status elsewhere, this call just kicks off the build

			}).fail((jqXHR, textStatus, errorThrown) => {
				$(".loading-error").html(`<h6 class='mt-4 text-danger'>Failed loading mempool:</h6><pre><code class='json'>${JSON.stringify(textStatus)}</code></pre><pre><code class='json'>${JSON.stringify(errorThrown)}</code></pre>`);

				hljs.highlightAll();

			}).always(() => {
			});
		}

		function displaySummaryData(summary) {
			var feeRateGraphData = buildFeeRateGraphData(summary);
			var txSizeGraphData = buildTxSizeGraphData(summary);
			var txAgeGraphData = buildTxAgeGraphData(summary);

			fillTopfeeTxTable(summary);
			fillOldestTxTable(summary);
			fillLargestTxTable(summary);

			//console.log(JSON.stringify(summary));

			$("#tx-count").text(summary.count.toLocaleString());
			$("#block-count").text(new Decimal(summary.totalWeight).dividedBy(4000000).toDP(1)); // TODO: magic number: block weight
			$("#total-fees").text(summary.totalFees);

			if (summary.count == 0) {
				$("#avg-fee").text("-");
				$("#avg-fee-rate").text("-");

				$("#detail-charts-and-data").hide();

				$("#main-content").show();
				$("#progress-wrapper").hide();

				return;
			}

			$("#avg-fee").text(summary.averageFee);
			$("#avg-fee-rate").text(summary.averageFeePerByte);

			$.ajax({
				url: `./internal-api/utils/formatLargeNumber/${summary.totalBytes},1`

			}).done(function(result) {
				$("#mem-usage").html(`<span>${result[0]} <small>${result[1].abbreviation}B</small></span>`);
			});

			updateCurrencyValue($("#total-fees"), summary.totalFees);
			updateCurrencyValue($("#avg-fee"), summary.averageFee);

			updateFeeRateValue($("#avg-fee-rate"), summary.averageFeePerByte, 2, false);


			//$("#summary-json").text(JSON.stringify(summary, null, 4));


			// fee rate chart
			var ctx1 = document.getElementById("mempoolBarChart").getContext('2d');
			var mempoolBarChart = new Chart(ctx1, {
				type: 'bar',
				data: {
					labels: feeRateGraphData.feeBucketLabels.reverse(),
					datasets: [
						/*{
							data: feeRateGraphData.lineData,
							type: "line",
							yAxisID: "axis-block-count",
							borderColor: "white",
							lineTension: 0,
							borderWidth: 2,
							pointRadius: 2
						},*/
						{
							data: feeRateGraphData.blockCounts.reverse(),
							backgroundColor: feeRateGraphData.bgColors,
							//yAxisID: "axis-tx-count",
						},
					]
				},
				options: {
					interaction: {
						intersect: false,
						mode: 'index',
					},
					plugins: {
						legend: {
							display: false
						},
					},
					scales: {
						x: {
							grid: {
								color: gridLineColor
							},
							title: {
								display: true,
								text: "Fee Rate (gro/vB)"
							},
						},
						y: {
							id: "axis-tx-count",
							title: {
								display: true,
								text: "Block Count"
							},
							type: 'logarithmic',
							ticks: {
								beginAtZero:true,
							},
							grid: {
								color: gridLineColor
							}
						},
						/*{
							id: "axis-block-count",
							position: "left",
							ticks: {
								beginAtZero:true,
							},
							grid: {
								color: gridLineColor
							}
						}*/
					}
				}
			});

			// tx size chart
			var ctx2 = document.getElementById("txSizesBarChart").getContext('2d');
			var txSizesBarChart = new Chart(ctx2, {
				type: 'bar',
				data: {
					labels: txSizeGraphData.sizeBucketLabels,
					datasets: [{
						data: txSizeGraphData.sizeBucketTxCounts,
						backgroundColor: txSizeGraphData.bgColors
					}]
				},
				options: {
					interaction: {
						intersect: false,
						mode: 'index',
					},
					plugins: {
						legend: {
							display: false
						},
					},
					scales: {
						x: {
							title: {
								display: true,
								text: "Transaction Size (bytes)"
							},
							grid: {
								color: gridLineColor
							}
						},
						y: {
							title: {
								display: true,
								text: "Transaction Count"
							},
							type: "logarithmic",
							ticks: {
								beginAtZero:true
							},
							grid: {
								color: gridLineColor
							}
						}
					}
				}
			});

			// tx age chart
			var ctx3 = document.getElementById("txAgesBarChart").getContext('2d');
			var txSizesBarChart = new Chart(ctx3, {
				type: 'bar',
				data: {
					labels: txAgeGraphData.ageBucketLabels,
					datasets: [{
						data: txAgeGraphData.ageBucketTxCounts,
						backgroundColor: txAgeGraphData.bgColors
					}]
				},
				options: {
					interaction: {
						intersect: false,
						mode: 'index',
					},
					plugins: {
						legend: {
							display: false
						},
					},
					scales: {
						x: {
							title: {
								display: true,
								text: "Transaction Age"
							},
							grid: {
								color: gridLineColor
							}
						},
						y: {
							title: {
								display: true,
								text: "Transaction Count"
							},
							type: "logarithmic",
							ticks: {
								beginAtZero:true
							},
							grid: {
								color: gridLineColor
							}
						}
					}
				}
			});


			// fee rate table
			var sumBlockCount = new Decimal(0);

			for (var i = (summary.satoshiPerByteBuckets.length - 1); i >= 0; i--) {
				var item = summary.satoshiPerByteBuckets[i];

				var row = $("#fee-rate-table-row-prototype").clone();
				row.attr("id", null);
				row.addClass("fee-rate-table-row");

				var blockCount = new Decimal(item.totalWeight).dividedBy(4000000); // TODO: magic number: block weight
				var sumBlockCount = sumBlockCount.plus(blockCount);

				row.find(".data-label").text(summary.satoshiPerByteBucketLabels[i]);
				row.find(".data-count").text(item.count.toLocaleString());
				row.find(".data-block-count").text(blockCount.toDP(2));
				row.find(".data-sum-block-count").text(sumBlockCount.toDP(2));
				row.find(".data-total-fees").text(item.count > 0 ? item.totalFees : "-");
				row.find(".data-avg-fee").text(item.count > 0 ? item.totalFees / item.count : "-");
				row.find(".data-fee-rate").text("-");

				if (item.count > 0) {
					updateCurrencyValue(row.find(".data-total-fees"), item.totalFees);
					updateCurrencyValue(row.find(".data-avg-fee"), item.totalFees / item.count);

					updateFeeRateValue(row.find(".data-fee-rate"), item.totalFees / item.totalBytes, 2, false);
				}

				row.show();

				$("#fee-rate-table-body").append(row);
			}


			$("#main-content").show();
			$("#progress-wrapper").hide();
		}

		function fillTopfeeTxTable(summary) {
			for (var i = 0; i < summary.highestFeeTxs.length; i++) {
				var topfeeTx = summary.highestFeeTxs[i];

				var row = $("#topfee-tx-table-row-prototype").clone();
				row.attr("id", null);
				row.addClass("topfee-tx-table-row");

				row.find(".data-txid").html(`<a href="./tx/${topfeeTx.txid}">${topfeeTx.txid.substring(0, 16)}...</a>`);

				row.find(".data-feerate").text(new Decimal(topfeeTx.feePerByte).times(100000000).times(4).toDP(1));

				row.show();

				$("#topfee-tx-table-body").append(row);
			}
		}

		function fillOldestTxTable(summary) {
			for (var i = 0; i < summary.oldestTxs.length; i++) {
				var oldTx = summary.oldestTxs[i];

				var row = $("#oldest-tx-table-row-prototype").clone();
				row.attr("id", null);
				row.addClass("oldest-tx-table-row");

				row.find(".data-txid").html(`<a href="./tx/${oldTx.txid}">${oldTx.txid.substring(0, 16)}...</a>`);

				var days = new Decimal(oldTx.age).dividedBy(1).dividedBy(60 * 60 * 24);

				if (days > 30) {
					var months = days.dividedBy(30);

					row.find(".data-age").text(months.toDP(2) + " mo");

				} else {
					row.find(".data-age").text(days.toDP(2) + " d");
				}

				row.show();

				$("#oldest-tx-table-body").append(row);
			}
		}

		function fillLargestTxTable(summary) {
			for (var i = 0; i < summary.largestTxs.length; i++) {
				var largeTx = summary.largestTxs[i];

				var row = $("#largest-tx-table-row-prototype").clone();
				row.attr("id", null);
				row.addClass("largest-tx-table-row");

				row.find(".data-txid").html(`<a href="./tx/${largeTx.txid}">${largeTx.txid.substring(0, 16)}...</a>`);

				var kb = new Decimal(largeTx.size).dividedBy(1000);

				row.find(".data-size").text(kb.toDP(2) + " kvB");

				row.show();

				$("#largest-tx-table-body").append(row);
			}
		}

		function buildFeeRateGraphData(summary) {
			var feeBucketLabels = [];

			var blockCounts = [];
			for (var i = 0; i < summary["satoshiPerByteBuckets"].length; i++) {
				var item = summary["satoshiPerByteBuckets"][i];

				if (i < summary["satoshiPerByteBuckets"].length - 1) {
					feeBucketLabels.push(item.minFeeRate);
					blockCounts.push(item.totalWeight / 4000000);
				}
			}

			feeBucketLabels.shift();

			var lineData = [];
			var totalWeight = 0;
			for (var i = summary.satoshiPerByteBuckets.length - 1; i >= 0; i--) {
				lineData.push(summary.satoshiPerByteBuckets[i].totalWeight / 4000000 + totalWeight);
				totalWeight += summary.satoshiPerByteBuckets[i].totalWeight / 4000000;
			}

			feeBucketLabels.push((summary.satoshiPerByteBucketMaxima[summary.satoshiPerByteBucketMaxima.length - 1] + "+"));

			var totalfeeBuckets = summary["satoshiPerByteBucketTotalFees"];

			var graphData = {
				feeBucketLabels:feeBucketLabels.map(x => [x]),
				bgColors:[],
				lineData:lineData,
				blockCounts:blockCounts
			};

			for (var i = 0; i < feeBucketLabels.length; i++) {
				var feeBucketLabel = feeBucketLabels[i];
				//var percentTx = Math.round(100 * feeBucketTxCounts[i] / summary.count).toLocaleString();

				//graphData.feeBucketLabels.push([feeBucketLabel]);//, `${feeBucketTxCounts[i]} tx (${percentTx}%)`]);
				graphData.bgColors.push(`hsl(${(333 * i / feeBucketLabels.length)}, 100%, 50%)`);
			}

			return graphData;
		}

		function buildTxSizeGraphData(summary) {
			var sizeBucketLabels = [];
			var bgColors = [];

			for (var i = 0; i < summary.sizeBucketLabels.length; i++) {
				var sizeBucketLabel = summary.sizeBucketLabels[i];
				var percentTx = Math.round(100 * summary.sizeBucketTxCounts[i] / summary.count).toLocaleString();

				sizeBucketLabels.push([`${sizeBucketLabel}`]);
				bgColors.push(`hsl(${(333 * i / summary.sizeBucketLabels.length)}, 100%, 50%)`);
			}

			return {
				sizeBucketLabels: sizeBucketLabels,
				bgColors: bgColors,
				sizeBucketTxCounts: summary.sizeBucketTxCounts
			};
		}

		function buildTxAgeGraphData(summary) {
			var ageBucketLabels = [];
			var bgColors = [];

			for (var i = 0; i < summary.ageBucketLabels.length; i++) {
				var ageBucketLabel = summary.ageBucketLabels[i];
				var percentTx = Math.round(100 * summary.ageBucketTxCounts[i] / summary.count).toLocaleString();

				ageBucketLabels.push([`${ageBucketLabel}`]);
				bgColors.push(`hsl(${(333 * i / summary.ageBucketLabels.length)}, 100%, 50%)`);
			}

			return {
				ageBucketLabels: ageBucketLabels,
				bgColors: bgColors,
				ageBucketTxCounts: summary.ageBucketTxCounts
			};
		}

		var notfoundEl = document.getElementById("mempoolquery");
		var notfoundTooltip = new bootstrap.Tooltip(notfoundEl);

		function estimateTransactionMempoolDepth(txid) {
			var avgTransactionsPerBlock = 3000;
			var satsPerBitcoin = 100000000; // TODO: magic number - replace with coinConfig.baseCurrencyUnit.multiplier

			$.ajax({
				url: `./internal-api/mempool-tx-summaries/${txid}`

			}).done(function(resultList) {
				if (resultList && resultList.length > 0) {
					var result = resultList[0];

					var feeRate = new Decimal(result.f).times(100000000).dividedBy(result.sz); // TODO: magic number, gro/GRS

					estimateMempoolDepth(feeRate);

				} else {
					notfoundTooltip.show();
					setTimeout(() => { notfoundTooltip.hide(); }, 2000);
				}
			});
		}

		function estimateMempoolDepth(feeRate) {
			feeRate = new Decimal(feeRate);

			if (feeRate > 1000) {
				$("#estimate-fee-rate").text(parseInt(feeRate).toLocaleString());

			} else {
				$("#estimate-fee-rate").text(new Decimal(feeRate).toDP(1));
			}

			var sumBlockCount = new Decimal(0);

			for (var i = (summary.satoshiPerByteBuckets.length - 1); i >= 0; i--) {
				var item = summary.satoshiPerByteBuckets[i];

				var blockCount = new Decimal(item.totalWeight).dividedBy(4000000); // TODO: magic number: block weight

				if (feeRate >= (item.minFeeRate || 1) && feeRate < (item.maxFeeRate || 10000000)) {
					// in this bucket
					var minBlocks = sumBlockCount;
					var maxBlocks = sumBlockCount.plus(blockCount);

					if (minBlocks < 1) {
						minBlocks = new Decimal(1);
					}

					if (maxBlocks < 1) {
						maxBlocks = new Decimal(1);
					}

					if (`${minBlocks.toDP(1)}` == `${maxBlocks.toDP(1)}`) {
						$("#estimate-mempooldepth").text(`~${minBlocks.toDP(1)}`);

					} else {
						$("#estimate-mempooldepth").text(`${Math.floor(minBlocks)} - ${Math.ceil(maxBlocks)}`);
					}

					var minMinutes = minBlocks.times(10); // TODO: magic number: 10min
					var maxMinutes = maxBlocks.times(10); // TODO: magic number: 10 min

					if (maxMinutes < 60) {
						if (`${minMinutes.toDP(1)}` == `${maxMinutes.toDP(1)}`) {
							$("#estimate-conf-time").text(`~${minMinutes.toDP(0)} min`);

						} else {
							$("#estimate-conf-time").text(`${minMinutes.toDP(0)} - ${maxMinutes.toDP(0)} min`);
						}
					} else if (maxMinutes < 60 * 24) {
						$("#estimate-conf-time").text(`${minMinutes.dividedBy(60).toDP(1)} - ${maxMinutes.dividedBy(60).toDP(1)} hr`);

					} else if (minMinutes < 60 * 24) {
						$("#estimate-conf-time").text(`${minMinutes.dividedBy(60).toDP(1)} hr - ${maxMinutes.dividedBy(60 * 24).toDP(1)} day`);

					} else {
						$("#estimate-conf-time").text(`${minMinutes.dividedBy(60 * 24).toDP(1)} - ${maxMinutes.dividedBy(60 * 24).toDP(1)} day`);
					}
				}

				sumBlockCount = sumBlockCount.plus(blockCount);
			}
		}<|MERGE_RESOLUTION|>--- conflicted
+++ resolved
@@ -50,14 +50,9 @@
 			.clearfix
 				.float-start
 					.me-4.d-inline-block.mb-3
-<<<<<<< HEAD
-						h6 Fee Rate
-							small.fw-light.ms-1 (gro/vB)
-=======
 						h6.text-card-highlight.fw-light
 							span.text-uppercase Fee Rate
-							small.ms-1 (sat/vB)
->>>>>>> 581ad524
+							small.ms-1 (gro/vB)
 
 						- var feeRatesToEstimate = [1, 2, 3, 4, 5, 15, 25, 50, 75, 100, 150];
 
@@ -76,14 +71,9 @@
 									i.fas.fa-search
 
 					.me-4.d-inline-block.mb-3
-<<<<<<< HEAD
-						h6 Custom Fee Rate
-							small.fw-light.ms-1 (gro/vB)
-=======
 						h6.text-card-highlight.fw-light
 							span.text-uppercase Custom Fee Rate
-							small.ms-1 (sat/vB)
->>>>>>> 581ad524
+							small.ms-1 (gro/vB)
 
 						form.form-inline(method="post", action="javascript:void(0)", onsubmit=`estimateMempoolDepth($("#customFeeRate").val()); return false;` style="width: 200px;")
 							.input-group.input-group
@@ -123,18 +113,11 @@
 
 								th.text-end.text-card-highlight.text-uppercase.fw-light
 									span.border-dotted(title="The running total of the number of blocks filled by transactions at this fee-rate and higher.", data-bs-toggle="tooltip") Σ N(blocks)
-<<<<<<< HEAD
-								th.text-end Σ Fees
-								th.text-end Avg Fee
-								th.text-end Avg Fee Rate
-									small.fw-normal.text-muted.ms-2 (gro/vB)
-=======
 								th.text-end.text-card-highlight.text-uppercase.fw-light Σ Fees
 								th.text-end.text-card-highlight.text-uppercase.fw-light Avg Fee
 								th.text-end.text-card-highlight.fw-light
 									span.text-uppercase Avg Fee Rate
-									small.ms-1 (sat/vB)
->>>>>>> 581ad524
+									small.ms-1 (gro/vB)
 						tbody(id="fee-rate-table-body")
 							tr(id="fee-rate-table-row-prototype", style="display: none;")
 								td.data-label
@@ -164,15 +147,10 @@
 							table.table.table-striped.table-borderless.mb-3
 								thead
 									tr
-<<<<<<< HEAD
-										th Txid
-										th.text-end Fee Rate (gro/vB)
-=======
 										th.text-card-highlight.text-uppercase.fw-light Txid
 										th.text-end.text-card-highlight.fw-light
 											span.text-uppercase Fee Rate
-											span.ms-2 (sat/vB)
->>>>>>> 581ad524
+											span.ms-2 (gro/vB)
 
 								tbody(id="topfee-tx-table-body")
 									tr(id="topfee-tx-table-row-prototype", style="display: none;")
