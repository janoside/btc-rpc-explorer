extends layout

block headContent
	title Terminal

block content
	div.row
		div.col
<<<<<<< HEAD
			h1.h3 Terminal
=======
			h1.h3 RPC Terminal

		div.col
			if (!config.demoSite && (!config.credentials.rpc || !config.credentials.rpc.rpc))
				span(style="float: right;")
					a.btn.btn-secondary(href="./disconnect") Disconnect from node
>>>>>>> a6a605cc
	
	hr

	:markdown-it
		Use this interactive terminal to send RPC commands to your node. Results will be shown inline. To browse all available RPC commands you can use the [RPC Browser](/rpc-browser).

	div.card.shadow-sm.mb-3
		div.card-body
			form(id="terminal-form")
				div.form-group
					label(for="input-cmd") Command
					input.form-control(type="text", id="input-cmd", name="cmd")

				input.btn.btn-primary.btn-block(type="submit", value="Send")

	hr
	
	div(id="terminal-output")

block endOfBody
	script.
		var csrfToken = $('meta[name=csrf-token]').attr('content');

		$(document).ready(function() {
			$("#terminal-form").submit(function(e) {
				e.preventDefault();

				var cmd = $("#input-cmd").val()

				var postData = {};
				postData.cmd = cmd;
				postData._csrf = csrfToken;
				
				$.post(
					"/terminal",
					postData,
					function(response, textStatus, jqXHR) {
						var t = new Date().getTime();

						("#terminal-output").prepend("<div id='output-" + t + "' class='card mb-3 shadow-sm'><div class='card-body'><h5>" + cmd + "</h5><pre><code class='json'>" + response + "</code></pre></div></div>");
						console.log(response);

						$("#output-" + t + " pre code").each(function(i, block) {
							hljs.highlightBlock(block);
						});
						
						return false;
					})
					.done(function(data) {
					});

				return false;
			});
		});<|MERGE_RESOLUTION|>--- conflicted
+++ resolved
@@ -6,16 +6,7 @@
 block content
 	div.row
 		div.col
-<<<<<<< HEAD
 			h1.h3 Terminal
-=======
-			h1.h3 RPC Terminal
-
-		div.col
-			if (!config.demoSite && (!config.credentials.rpc || !config.credentials.rpc.rpc))
-				span(style="float: right;")
-					a.btn.btn-secondary(href="./disconnect") Disconnect from node
->>>>>>> a6a605cc
 	
 	hr
 
