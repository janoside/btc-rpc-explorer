extends layout

block headContent
	title Transaction #{txid}
	style.
		.field {
			word-wrap: break-word;
		}


block content
	if (!result || !result.getrawtransaction)
		+pageTitle("Transaction", txid, true)

		if (block)
			+contentSection("Summary")
				+summaryRow(2)
					+summaryItem("Block")
						a(href=`./block/${block.hash}`) ##{block.height.toLocaleString()}

					+summaryItem("Date")
						if (block.time)
							+timestamp(block.time)

						else
							| ?


		+warningAlert
			h6.mb-2 Transaction Details Unavailable

			if (blockHeight && global.prunedBlockchain && blockHeight < global.pruneHeight)
				.mb-2 Blockchain <b>pruning</b> is enabled on your node. This setting tells your node that after validating transactions it may discard data that is non-essential for future validation needs.
				.mb-0 The block that contains this transaction has been pruned, meaning that non-essential data has been deleted, including the details of this transaction.


			else if (!global.txindexAvailable)
				| !{markdown(noTxIndexMsg)}

	if (result && result.getrawtransaction)
		+pageTitle("Transaction", txid, true, [["coinbase", "This is a coinbase transaction."]])

		+pageTabs(["Details", "Scripts", "JSON"])


		- DecimalRounded = Decimal.clone({ precision: 4, rounding: 2 })

		- var totalInputValue = new Decimal(0);
		if (result.getrawtransaction.vin[0].coinbase)
			- totalInputValue = totalInputValue.plus(new Decimal(coinConfig.blockRewardFunction(result.getblock.height, activeBlockchain)));
		each txInput, txInputIndex in result.txInputs
			if (txInput)
				- var vout = txInput;
				if (vout.value)
					- totalInputValue = totalInputValue.plus(new Decimal(vout.value));

		- var totalOutputValue = new Decimal(0);
		each vout, voutIndex in result.getrawtransaction.vout
			- totalOutputValue = totalOutputValue.plus(new Decimal(vout.value));

		div.tab-content
			+pageTab("Details", true)

				if (global.specialTransactions && global.specialTransactions[txid])
					- var stInfo = global.specialTransactions[txid];

					+funAlert(stInfo.alertBodyHtml, stInfo.summary, stInfo.referenceUrl)


				.clearfix
					.float-end
						if (`${userSettings["txPageShowTechDetails"]}` == "false")
							a.btn.btn-primary.btn-sm.me-2(href=`./changeSetting?name=txPageShowTechDetails&value=true`, title="Display technical details for this transaction.", data-bs-toggle="tooltip")
								i.far.fa-plus-square.me-2
								| Technical Details


				- var isTxConfirmed = true;
				if (!result.getrawtransaction.confirmations || result.getrawtransaction.confirmations == 0)
					- isTxConfirmed = false;

				if (isCoinbaseTx)
					- var minerInfo = utils.getMinerFromCoinbaseTx(result.getrawtransaction);

				+contentSection("Summary")
					+summaryRow((isTxConfirmed ? 2 : 3) + (isCoinbaseTx ? 1 : 2) + (isCoinbaseTx && minerInfo ? 1 : 0))
						if (!isTxConfirmed)
							+summaryItem("Status")
								span.text-danger Unconfirmed

							+summaryItem("First Seen", "The time when this transaction entered your node's mempool.")
								+timestamp(mempoolDetails.entry.time)

							+summaryItem("RBF", "Whether this unconfirmed transaction is replaceable using Replace-By-Fee.")
								- var replaceable = false;
								each vin, vinIndex in tx.vin
									// ref: https://github.com/bitcoin/bips/blob/master/bip-0125.mediawiki#summary
									if (vin.sequence < 4294967295 - 1)
										- replaceable = true;

								if (replaceable)
									span.text-success Yes

								else if (mempoolDetails.ancestors.length > 0)
									span.border-dotted(title="RBF may be signaled explicitly or implicitly. This transaction does not explicitly opt in, but if any of its unconfirmed ancestor transactions are replaceable then this one is too.", data-bs-toggle="tooltip") Not explicit…
									a.ms-2(href="https://github.com/bitcoin/bips/blob/master/bip-0125.mediawiki#summary", data-bs-toggle="tooltip", title="More info about RBF", target="_blank")
										i.fas.fa-info-circle
								else
									span No

						else
							+summaryItem("Block")
								a(href=`./block/${result.getrawtransaction.blockhash}`) #{result.getblock.height.toLocaleString()}
								small.ms-2.text-muted
									| (
									+confirmations(tx.confirmations)
									| )

							+summaryItem("Date")
								if (tx.time)
									td
										+timestamp(result.getrawtransaction.time)


						if (isCoinbaseTx)
							if (minerInfo)
								+summaryItem("Miner")
									if (minerInfo.type == "address-only")
										span.badge.bg-secondary
											span(data-bs-toggle="tooltip", title=`Unknown Miner Payout Address: ${minerInfo.name}`) #{utils.ellipsizeMiddle(minerInfo.name, 16)}
											+copyTextButton(minerInfo.name)

									else if (minerInfo.identifiedBy)
										span(data-bs-toggle="tooltip", title=`Identified by: ${minerInfo.identifiedBy}`)
											+primaryBadge(minerInfo.name, false)

									else
										span
											+primaryBadge(minerInfo.name, false)


							+summaryItem("Fees Collected", "The aggregate fees collected by the miner that created this coinbase transaction.")
								- var currencyValue = new Decimal(totalOutputValue).minus(totalInputValue);
								+valueDisplay(currencyValue)

						else
							+summaryItem("Fee Rate", null, "gro/vB")
								if (!mempoolDetails && !global.txindexAvailable)
									span.border-dotted(title="Determining the fee of confirmed transactions requires txindex to be enabled", data-bs-toggle="tooltip")
										i.fas.fa-backspace.text-danger.me-2
										| ?

								else
									- var feePaid = mempoolDetails ? new Decimal(mempoolDetails.entry.fees.base) : new Decimal(totalInputValue).minus(totalOutputValue);

									span #{utils.addThousandsSeparators(new DecimalRounded(feePaid).dividedBy(tx.vsize).times(100000000))}

							+summaryItem("Total Fee")
								if (!mempoolDetails && !global.txindexAvailable)
									span.border-dotted(title="Determining the fee of confirmed transactions requires txindex to be enabled", data-bs-toggle="tooltip")
										i.fas.fa-backspace.text-danger.me-2
										| ?

								else
									- var feePaid = mempoolDetails ? new Decimal(mempoolDetails.entry.fees.base) : new Decimal(totalInputValue).minus(totalOutputValue);
									+valueDisplay(feePaid)



				- var daysDestroyed = new Decimal(0);
				each xInput, xInputIndex in tx.vin
					- var vout = null;
					if (result.txInputs && result.txInputs[xInputIndex])
						- var vout = result.txInputs[xInputIndex];

						if (vout.utxoTime)
							- var dt = result.getrawtransaction.time - vout.utxoTime;
							- var dtDays = dt / 60 / 60 / 24;
							- daysDestroyed = daysDestroyed.plus(new Decimal(vout.value).times(dtDays));

				+contentSection("Technical Details", true, "txPageShowTechDetails")
					if (isTxConfirmed)
						- var blockRewardMax = coinConfig.blockRewardFunction(result.getblock.height, activeBlockchain);
						- var valueDestroyed = (isCoinbaseTx && parseFloat(totalOutputValue) < parseFloat(blockRewardMax));

					+summaryRow(3 + (tx.weight ? 1 : 0) + (valueDestroyed ? 1 : 0) + (tx.locktime > 0 ? 1 : 0) + (parseInt(daysDestroyed) > 0 ? 1 : 0))
						+summaryItem("Version")
							| #{result.getrawtransaction.version}

						+summaryItem("Size")
							span #{tx.vsize.toLocaleString()}
							small.ms-1 vB

						+summaryItem("Raw Data", `The raw transaction consisting of ${result.getrawtransaction.hex.length.toLocaleString()} hexadecimal bytes.`, "hex")
							| #{utils.ellipsizeMiddle(result.getrawtransaction.hex, 12)}
							+copyTextButton(result.getrawtransaction.hex)

						if (tx.weight)
							+summaryItem("Weight", null, "wu", "Weight Units")
								span #{tx.weight.toLocaleString()}

						if (valueDestroyed)
							+summaryItem("Value Destroyed", "The miner of this transaction's block failed to collect this value. As a result, it is permanently lost.")
								- var currencyValue = new Decimal(blockRewardMax).minus(totalOutputValue);
								span.text-danger
									+valueDisplay(currencyValue)

						if (tx.locktime > 0)
							+summaryItem("Locktime")
								if (tx.locktime < 500000000)
									span.me-1 Spendable:
									a(href=`./block-height/${result.getrawtransaction.locktime}`) #{result.getrawtransaction.locktime.toLocaleString()}
									span +
									a.ms-2(href="https://developer.bitcoin.org/devguide/transactions.html#locktime-and-sequence-number", data-bs-toggle="tooltip", title="Read more about locktime", target="_blank")
										i.fas.fa-external-link-alt.small
								else
									span Spendable: #{moment.utc(new Date(result.getrawtransaction.locktime * 1000)).format("Y-MM-DD HH:mm:ss")}
										small.ms-1 utc
									a.ms-2(href="https://developer.bitcoin.org/devguide/transactions.html#locktime-and-sequence-number", data-bs-toggle="tooltip", title="Read more about locktime", target="_blank")
										i.fas.fa-external-link-alt.fs-6

						if (parseInt(daysDestroyed) > 0)
							- var daysDestroyedDesc = `The sum of all input values multiplied by the number of days that input's UTXO existed before being spent. Large values can sometimes be interesting, indicating the spending of long-dormant coins. A 1 ${coinConfig.ticker} UTXO spent after 7 days dormant results in 7 days destroyed, as does a 7 ${coinConfig.ticker} UTXO spent after 1 day dormant.`;

							+summaryItem("Days Destroyed", daysDestroyedDesc, `${coinConfig.ticker.toLowerCase().substring(0, 1)}d`, `${coinConfig.name} Days`)
								| #{utils.addThousandsSeparators(daysDestroyed.toDP(daysDestroyed > 1 ? 0 : 1))}



				- var inputsOutputsSectionTitle = `${tx.vin.length.toLocaleString()} Input${tx.vin.length == 1 ? "" : "s"}, ${tx.vout.length.toLocaleString()} Output${tx.vout.length == 1 ? "" : "s"}`;
				+contentSection(inputsOutputsSectionTitle)
					- var tx = result.getrawtransaction;
					- var txInputs = result.txInputs;
					- var blockHeight = -1;
					if (result && result.getblock)
						- blockHeight = result.getblock.height;

					include includes/transaction-io-details.pug


				if (mempoolDetails)
					if (mempoolDetails.ancestors.length > 0)
						- var ancestorDesc = "Ancestor Transactions are transactions whose outputs are being spent by this transaction. All ancestors must be confirmed before this transaction can be confirmed (though they can be confirmed in the same block).";
						+sectionTitle(`${mempoolDetails.ancestors.length.toLocaleString()} Unconfirmed Ancestor Transaction${mempoolDetails.ancestors.length == 1 ? "" : "s"}`, false, null, null, null, ancestorDesc)

						+contentSection
							ol.mb-0
								each ancestorTxid, ancestorIndex in mempoolDetails.ancestors
									li
										a(href=`./tx/${ancestorTxid}`) #{ancestorTxid}

					if (mempoolDetails.descendants.length > 0)
						- var descendantDesc = "Descendant Transactions are transactions that spend outputs created by this transaction. This transaction (and all other ancestors transactions) must be confirmed before a descendant transaction can be confirmed (though they can be confirmed in the same block).";
						+sectionTitle(`${mempoolDetails.descendants.length.toLocaleString()} Unconfirmed Descendant Transaction${mempoolDetails.descendants.length == 1 ? "" : "s"}`, false, null, null, null, descendantDesc)

						+contentSection
								ol.mb-0
									each descendantTxid, descendantIndex in mempoolDetails.descendants
										li
											a(href=`./tx/${descendantTxid}`) #{descendantTxid}


			+pageTab("Scripts")
				+contentSection("Input Scripts")
					table.table.table-borderless.table-striped
						thead
							tr
								th(style="width: 50px;")
								th Input
						tbody
							each vin, vinIndex in result.getrawtransaction.vin
								tr
									th
										a.badge.card-highlight.border(data-bs-toggle="tooltip", title=`Input #${vinIndex}`, style="white-space: nowrap;")
											i.fas.fa-arrow-right.text-danger.me-1
											span.font-monospace #{vinIndex.toLocaleString()}

									td.word-wrap.text-break
										if (vin.coinbase)
											.mb-3(style="line-height: 1.75em;")
												+successBadge("coinbase")
												
												.mt-1.mb-2
													.d-inline-block.small.border.rounded-1.p-1.px-2.card-highlight.word-wrap #{utils.hex2ascii(vin.coinbase)}

												.d-inline-block.small.border.rounded-1.p-1.px-2.card-highlight.word-wrap #{vin.coinbase}

										if (vin.scriptSig && vin.scriptSig.asm)
											.mb-2
												.mb-2
													+darkBadge("scriptSig")

												.d-inline-block.small.border.rounded-1.p-1.px-2.card-highlight.word-wrap #{vin.scriptSig.asm}


										if (vin.txinwitness && vin.txinwitness.length > 0)
											.mb-2
												+darkBadge("witness")

											each witnessItem, witnessIndex in vin.txinwitness
												.d-inline-block.small.border.rounded-1.p-1.px-2.card-highlight.word-wrap(class=(witnessIndex < (vin.txinwitness.length - 1) ? "mb-2" : false)) #{witnessItem}




				+contentSection("Output Scripts")
					table.table.table-borderless.table-striped
						thead
							tr
								th(style="width: 50px;")
								th Script Pub Key (asm)
						tbody
							each vout, voutIndex in result.getrawtransaction.vout
								tr
									th
										a.badge.card-highlight.border.fw-normal(data-bs-toggle="tooltip", title=`Output #${(voutIndex + 1)}`, style="white-space: nowrap;")
											i.fas.fa-arrow-right.text-success.me-1
											span.font-monospace #{voutIndex.toLocaleString()}

									td.word-wrap
										if (vout.scriptPubKey && vout.scriptPubKey.asm)
											- var chunks = vout.scriptPubKey.asm.split(" ");
											each chunk in chunks
												.mb-2
													if (chunk.startsWith("OP_"))
														+primaryBadge(chunk)
													else
														.d-inline-block.small.border.rounded-1.p-1.px-2.card-highlight.word-wrap #{chunk}

											if (vout.scriptPubKey.asm.startsWith("OP_RETURN"))
<<<<<<< HEAD
												br
												span.fw-bold.me-2 Ascii
												span.font-data #{utils.hex2ascii(vout.scriptPubKey.asm)}

=======
												.d-inline-block.small.border.rounded-1.p-1.px-2.card-highlight.word-wrap #{utils.hex2ascii(vout.scriptPubKey.asm)}
						
>>>>>>> cb84541d

			+pageTab("JSON")
				- var pillTabs = ["Transaction", "Block Header", "UTXOs"];
				if (mempoolDetails)
					- pillTabs.push("Mempool Details");

				+pillTabs(pillTabs)

				.tab-content
					+pageTab("Transaction", true)
						+contentSection("Transaction")
							pre
								code.text-json.json(data-lang="json") #{JSON.stringify(result.getrawtransaction, null, 4)}


					+pageTab("Block Header")
						+contentSection("Block Header")
							pre
								code.text-json.json(data-lang="json") #{JSON.stringify(result.getblock, null, 4)}


					+pageTab("UTXOs")
						+contentSection("UTXOs")
							pre
								code.text-json.json(data-lang="json") #{JSON.stringify(utxos, null, 4)}


					if (mempoolDetails)
						+pageTab("Mempool Details")
							+contentSection("Mempool Details")
								pre
									code.json(data-lang="json") #{JSON.stringify(mempoolDetails, null, 4)}

				//pre #{JSON.stringify(result.txInputs, null, 4)}<|MERGE_RESOLUTION|>--- conflicted
+++ resolved
@@ -279,7 +279,7 @@
 										if (vin.coinbase)
 											.mb-3(style="line-height: 1.75em;")
 												+successBadge("coinbase")
-												
+
 												.mt-1.mb-2
 													.d-inline-block.small.border.rounded-1.p-1.px-2.card-highlight.word-wrap #{utils.hex2ascii(vin.coinbase)}
 
@@ -328,15 +328,8 @@
 														.d-inline-block.small.border.rounded-1.p-1.px-2.card-highlight.word-wrap #{chunk}
 
 											if (vout.scriptPubKey.asm.startsWith("OP_RETURN"))
-<<<<<<< HEAD
-												br
-												span.fw-bold.me-2 Ascii
-												span.font-data #{utils.hex2ascii(vout.scriptPubKey.asm)}
-
-=======
 												.d-inline-block.small.border.rounded-1.p-1.px-2.card-highlight.word-wrap #{utils.hex2ascii(vout.scriptPubKey.asm)}
-						
->>>>>>> cb84541d
+
 
 			+pageTab("JSON")
 				- var pillTabs = ["Transaction", "Block Header", "UTXOs"];
