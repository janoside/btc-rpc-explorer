extends layout

block headContent
	title Transaction #{txid}
	style.
		.field {
			word-wrap: break-word;
		}


block content
	if (!result || !result.getrawtransaction)
		+pageTitle("Transaction", txid, true)

		if (block)
			+contentSection("Summary")
				+summaryRow(2)
					+summaryItem("Block")
						a(href=`./block/${block.hash}`) ##{block.height.toLocaleString()}

					+summaryItem("Date / Time")
						if (block.time)
							+timestamp(block.time)

						else
							| ?


		+warningAlert
			h6.mb-2 Transaction Details Unavailable

			if (blockHeight && global.prunedBlockchain && blockHeight < global.pruneHeight)
				.mb-2 Blockchain <b>pruning</b> is enabled on your node. This setting tells your node that after validating transactions it may discard data that is non-essential for future validation needs.
				.mb-0 The block that contains this transaction has been pruned, meaning that non-essential data has been deleted, including the details of this transaction.


			else if (!global.txindexAvailable)
				| !{markdown(noTxIndexMsg)}

	if (result && result.getrawtransaction)
		+pageTitle("Transaction", txid, true, [["coinbase", "This is a coinbase transaction."]])

		+pageTabs(["Details", "Scripts", "JSON"])


		- DecimalRounded = Decimal.clone({ precision: 4, rounding: 2 })

		- var totalInputValue = new Decimal(0);
		if (result.getrawtransaction.vin[0].coinbase)
			- totalInputValue = totalInputValue.plus(new Decimal(coinConfig.blockRewardFunction(result.getblock.height, activeBlockchain)));
		each txInput, txInputIndex in result.txInputs
			if (txInput)
				- var vout = txInput;
				if (vout.value)
					- totalInputValue = totalInputValue.plus(new Decimal(vout.value));

		- var totalOutputValue = new Decimal(0);
		each vout, voutIndex in result.getrawtransaction.vout
			- totalOutputValue = totalOutputValue.plus(new Decimal(vout.value));

		div.tab-content
			+pageTab("Details", true)

<<<<<<< HEAD
=======
				#alert-included-next-block.alert.alert-primary(style="display: none;")
					h6 Confirmation: Predicted in Next Block
						i.fas.fa-check.text-success.ms-1
					.mb-2 This transaction is currently unconfirmed but, with the current mempool, it's predicted to be confirmed in the next block.
					span It's currently transaction #<span id='next-block-index'></span> of <span id='next-block-count'></span>.

>>>>>>> 581ad524
				if (global.specialTransactions && global.specialTransactions[txid])
					- var stInfo = global.specialTransactions[txid];

					+funAlert(stInfo.alertBodyHtml, stInfo.summary, stInfo.referenceUrl)


				.clearfix
					.float-end
						if (`${userSettings["txPageShowTechDetails"]}` == "false")
							a.btn.btn-primary.btn-sm.me-2(href=`./changeSetting?name=txPageShowTechDetails&value=true`, title="Display technical details for this transaction.", data-bs-toggle="tooltip")
								i.far.fa-plus-square.me-2
								| Technical Details


				- var isTxConfirmed = true;
				if (!result.getrawtransaction.confirmations || result.getrawtransaction.confirmations == 0)
					- isTxConfirmed = false;

				if (isCoinbaseTx)
					- var minerInfo = utils.identifyMiner(result.getrawtransaction, result.getblock.height);

				+contentSection("Summary")
					+summaryRow((isTxConfirmed ? 2 : 3) + (isCoinbaseTx ? 1 : 2) + (isCoinbaseTx && minerInfo ? 1 : 0))
						if (!isTxConfirmed)
							+summaryItem("Status")
								span.text-danger Unconfirmed
									
							+summaryItem("First Seen", "The time when this transaction entered your node's mempool.")
								+timestamp(mempoolDetails.entry.time)

							+summaryItem("RBF", "Whether this unconfirmed transaction is replaceable using Replace-By-Fee.")
								- var replaceable = false;
								each vin, vinIndex in tx.vin
									// ref: https://github.com/bitcoin/bips/blob/master/bip-0125.mediawiki#summary
									if (vin.sequence < 4294967295 - 1)
										- replaceable = true;

								if (replaceable)
									span.text-success Yes

								else if (mempoolDetails.ancestors.length > 0)
									span.border-dotted(title="RBF may be signaled explicitly or implicitly. This transaction does not explicitly opt in, but if any of its unconfirmed ancestor transactions are replaceable then this one is too.", data-bs-toggle="tooltip") Not explicit…
									a.ms-2(href="https://github.com/bitcoin/bips/blob/master/bip-0125.mediawiki#summary", data-bs-toggle="tooltip", title="More info about RBF", target="_blank")
										i.fas.fa-info-circle
								else
									span No

						else
							+summaryItem("Block")
								a(href=`./block/${result.getrawtransaction.blockhash}`) #{result.getblock.height.toLocaleString()}
								small.ms-2.text-muted
									| (
									+confirmations(tx.confirmations)
									| )
<<<<<<< HEAD

							+summaryItem("Date")
								if (tx.time)
									td
										+timestamp(result.getrawtransaction.time)

=======
							
							+summaryItem("Date / Time")
								if (tx.time)
									+timestamp(result.getrawtransaction.time)
										
>>>>>>> 581ad524

						if (isCoinbaseTx)
							if (minerInfo)
								+summaryItem("Miner")
									if (minerInfo.type == "address-only")
										span.badge.bg-secondary
											span(data-bs-toggle="tooltip", title=`Unknown Miner Payout Address: ${minerInfo.name}`) #{utils.ellipsizeMiddle(minerInfo.name, 16)}
											+copyTextButton(minerInfo.name)

									else if (minerInfo.identifiedBy)
										span(data-bs-toggle="tooltip", data-bs-html="true", title=`Identified by: ${minerInfo.identifiedBy}${minerInfo.note ? ("<br/><br/>" + minerInfo.note) : ""}`)
											+primaryBadge(minerInfo.name, false)

									else
										span
											+primaryBadge(minerInfo.name, false)


							+summaryItem("Fees Collected", "The aggregate fees collected by the miner that created this coinbase transaction.")
								- var currencyValue = new Decimal(totalOutputValue).minus(totalInputValue);
								+valueDisplay(currencyValue)

						else
							+summaryItem("Fee Rate", null, "gro/vB")
								if (!mempoolDetails && !global.txindexAvailable)
									span.border-dotted(title="Determining the fee of confirmed transactions requires txindex to be enabled", data-bs-toggle="tooltip")
										i.fas.fa-backspace.text-danger.me-2
										| ?

								else
									- var feePaid = mempoolDetails ? new Decimal(mempoolDetails.entry.fees.base) : new Decimal(totalInputValue).minus(totalOutputValue);

									span #{utils.addThousandsSeparators(new DecimalRounded(feePaid).dividedBy(tx.vsize).times(100000000))}

							+summaryItem("Total Fee")
								if (!mempoolDetails && !global.txindexAvailable)
									span.border-dotted(title="Determining the fee of confirmed transactions requires txindex to be enabled", data-bs-toggle="tooltip")
										i.fas.fa-backspace.text-danger.me-2
										| ?

								else
									- var feePaid = mempoolDetails ? new Decimal(mempoolDetails.entry.fees.base) : new Decimal(totalInputValue).minus(totalOutputValue);
									+valueDisplay(feePaid)



				- var daysDestroyed = new Decimal(0);
				each xInput, xInputIndex in tx.vin
					- var vout = null;
					if (result.txInputs && result.txInputs[xInputIndex])
						- var vout = result.txInputs[xInputIndex];

						if (vout.utxoTime)
							- var dt = result.getrawtransaction.time - vout.utxoTime;
							- var dtDays = dt / 60 / 60 / 24;
							- daysDestroyed = daysDestroyed.plus(new Decimal(vout.value).times(dtDays));

				+contentSection("Technical Details", true, "txPageShowTechDetails")
					if (isTxConfirmed)
						- var blockRewardMax = coinConfig.blockRewardFunction(result.getblock.height, activeBlockchain);
						- var valueDestroyed = (isCoinbaseTx && parseFloat(totalOutputValue) < parseFloat(blockRewardMax));

					- var showLocktime = false;
					if (tx.locktime > 500000000 && result.getrawtransaction.locktime > (new Date().getTime() / 1000))
						// future-dated locktime date
						- showLocktime = true;

					if (tx.locktime > 0 && !isTxConfirmed)
						// unconfirmed locktime block height
						- showLocktime = true;

					+summaryRow(3 + (tx.weight ? 1 : 0) + (valueDestroyed ? 1 : 0) + (showLocktime ? 1 : 0) + (parseInt(daysDestroyed) > 0 ? 1 : 0))
						+summaryItem("Version")
							| #{result.getrawtransaction.version}

						+summaryItem("Size", null, "vB")
							span #{tx.vsize.toLocaleString()}

							if (tx.size != tx.vsize)
								span.small.text-muted.ms-2 (
									span.border-dotted(title=`Raw size: ${tx.size.toLocaleString()} B`, data-bs-toggle="tooltip") #{tx.size.toLocaleString()}
									| )

						+summaryItem("Raw Data", `The raw transaction consisting of ${result.getrawtransaction.hex.length.toLocaleString()} hexadecimal bytes.`, "hex")
							| #{utils.ellipsizeMiddle(result.getrawtransaction.hex, 12)}
							+copyTextButton(result.getrawtransaction.hex)

						if (tx.weight)
							+summaryItem("Weight", null, "wu", "Weight Units")
								span #{tx.weight.toLocaleString()}

						if (valueDestroyed)
							+summaryItem("Value Destroyed", "The miner of this transaction's block failed to collect this value. As a result, it is permanently lost.")
								- var currencyValue = new Decimal(blockRewardMax).minus(totalOutputValue);
								span.text-danger
									+valueDisplay(currencyValue)

						if (showLocktime)
							+summaryItem("Locktime", "A specification of the earliest that a transaction may be mined. If this value is &leq; 500M, the value is interpreted as a block height; otherwise, it is interpreted as a unix timestamp.")
								if (tx.locktime < 500000000 && !isTxConfirmed)
									span.me-1 
									a.border-dotted(href=`./block-height/${result.getrawtransaction.locktime}`, title=`May be mined at this block height, or later`, data-bs-toggle="tooltip") #{result.getrawtransaction.locktime.toLocaleString()}

								else
									+timestamp(result.getrawtransaction.locktime)
									if (result.getrawtransaction.locktime > (new Date().getTime() / 1000))
										span.border-dotted.ms-1(title=`This future-dated 'locktime' value is only possible because this is a coinbase transaction. Normally, locktime specifies the earliest that a transaction may be mined (included in a block). But, because this transaction was created by the miner in the process of mining a block, it is able to bypass some of the normal validity checks that nodes on the network perform on transactions.`, data-bs-toggle="tooltip")
											i.fas.fa-flag.fa-sm.text-warning

						if (parseInt(daysDestroyed) > 0)
							- var daysDestroyedDesc = `The sum of all input values multiplied by the number of days that input's UTXO existed before being spent. Large values can sometimes be interesting, indicating the spending of long-dormant coins. A 1 ${coinConfig.ticker} UTXO spent after 7 days dormant results in 7 days destroyed, as does a 7 ${coinConfig.ticker} UTXO spent after 1 day dormant.`;

							+summaryItem("Days Destroyed", daysDestroyedDesc, `${coinConfig.ticker.toLowerCase().substring(0, 1)}d`, `${coinConfig.name} Days`)
								| #{utils.addThousandsSeparators(daysDestroyed.toDP(daysDestroyed > 1 ? 0 : 1))}



				- var inputsOutputsSectionTitle = `${tx.vin.length.toLocaleString()} Input${tx.vin.length == 1 ? "" : "s"}, ${tx.vout.length.toLocaleString()} Output${tx.vout.length == 1 ? "" : "s"}`;
				
				+sectionTitleBlock
					.clearfix
						.float-start #{inputsOutputsSectionTitle}
						.float-end
							- var hasInputAddresses = false;
							- var txInputs = result.txInputs;
							if (tx && tx.vin && txInputs)
								each txVin, txVinIndex in tx.vin
									if (!txVin.coinbase)
										- var vout = null;
										if (txInputs[txVinIndex])
											- var voutAddresses = utils.getVoutAddresses(txInputs[txVinIndex]);

											if (voutAddresses.length > 0)
												- hasInputAddresses = true;

							if (hasInputAddresses)
								.d-inline.d-sm-none
									a(href="javascript:void(0)", onclick=`$(this).find(".toggle-icon").toggleClass("fa-plus-square").toggleClass("fa-minus-square"); $(".tx-input-address-${tx.txid}").toggle();`)
										i.toggle-icon.far.fa-plus-square.text-muted.text-end.fa-lg

				+contentSection
					- var tx = result.getrawtransaction;
					- var txInputs = result.txInputs;
					- var blockHeight = -1;
					if (result && result.getblock)
						- blockHeight = result.getblock.height;

					include includes/transaction-io-details.pug


				if (mempoolDetails)
					if (mempoolDetails.ancestors.length > 0)
						- var ancestorDesc = "Ancestor Transactions are transactions whose outputs are being spent by this transaction. All ancestors must be confirmed before this transaction can be confirmed (though they can be confirmed in the same block).";
						+sectionTitle(`${mempoolDetails.ancestors.length.toLocaleString()} Unconfirmed Ancestor Transaction${mempoolDetails.ancestors.length == 1 ? "" : "s"}`, false, null, null, null, ancestorDesc)

						+contentSection
							ol.mb-0
								each ancestorTxid, ancestorIndex in mempoolDetails.ancestors
									li
										a(href=`./tx/${ancestorTxid}`) #{ancestorTxid}

					if (mempoolDetails.descendants.length > 0)
						- var descendantDesc = "Descendant Transactions are transactions that spend outputs created by this transaction. This transaction (and all other ancestors transactions) must be confirmed before a descendant transaction can be confirmed (though they can be confirmed in the same block).";
						+sectionTitle(`${mempoolDetails.descendants.length.toLocaleString()} Unconfirmed Descendant Transaction${mempoolDetails.descendants.length == 1 ? "" : "s"}`, false, null, null, null, descendantDesc)

						+contentSection
								ol.mb-0
									each descendantTxid, descendantIndex in mempoolDetails.descendants
										li
											a(href=`./tx/${descendantTxid}`) #{descendantTxid}


			+pageTab("Scripts")
				+contentSection("Input Scripts")
					table.table
						thead
							tr
								th(style="width: 50px;")
								th.text-card-highlight.text-uppercase.fw-normal Input
						tbody
							each vin, vinIndex in result.getrawtransaction.vin
								tr
									th
										a.badge.card-highlight.border(data-bs-toggle="tooltip", title=`Input #${vinIndex}`, style="white-space: nowrap;")
											i.fas.fa-arrow-right.text-danger.me-1
											span.font-monospace #{vinIndex.toLocaleString()}

									td.word-wrap.text-break
										if (vin.coinbase)
											.mb-3(style="line-height: 1.75em;")
												+successBadge("coinbase")
<<<<<<< HEAD

												.mt-1.mb-2
													.d-inline-block.small.border.rounded-1.p-1.px-2.card-highlight.word-wrap #{utils.hex2ascii(vin.coinbase)}
=======
>>>>>>> 581ad524

												.mt-2
													+hexDataDisplay(vin.coinbase)

										if (vin.scriptSig && vin.scriptSig.asm)
											.mb-2
												.mb-2
													+darkBadge("scriptSig")

												.d-inline-block.small.border.rounded-1.p-1.px-2.card-highlight.word-wrap #{vin.scriptSig.asm}


										if (vin.txinwitness && vin.txinwitness.length > 0)
											.mb-2
												+darkBadge("witness")

											each witnessItem, witnessIndex in vin.txinwitness
												div(class=(witnessIndex > 0 ? "mt-2" : false))
												+hexDataDisplay(witnessItem)
												//.d-inline-block.small.border.rounded-1.p-1.px-2.card-highlight.word-wrap(class=(witnessIndex < (vin.txinwitness.length - 1) ? "mb-2" : false)) #{witnessItem}




				+contentSection("Output Scripts")
					table.table
						thead
							tr
								th(style="width: 50px;")
								th.text-card-highlight.text-uppercase.fw-normal Script Pub Key
						tbody
							each vout, voutIndex in result.getrawtransaction.vout
								tr
									th
										a.badge.card-highlight.border.fw-normal(data-bs-toggle="tooltip", title=`Output #${(voutIndex + 1)}`, style="white-space: nowrap;")
											i.fas.fa-arrow-right.text-success.me-1
											span.font-monospace #{voutIndex.toLocaleString()}

									td.word-wrap
										if (vout.scriptPubKey && vout.scriptPubKey.asm)
											- var chunks = vout.scriptPubKey.asm.split(" ");

											if (chunks[0] == "OP_RETURN")
												.mb-2
													+primaryBadge(chunks[0])

												- var asm = vout.scriptPubKey.asm;
												- asm = asm.substring("OP_RETURN ".length);
												+hexDataDisplay(asm)

											else
												each chunk, chunkIndex in chunks
													.mb-2
														if (chunk.startsWith("OP_"))
															+primaryBadge(chunk)

														else
															+hexDataDisplay(chunk, "hex,utf8,ascii")

											

<<<<<<< HEAD
											if (vout.scriptPubKey.asm.startsWith("OP_RETURN"))
												.d-inline-block.small.border.rounded-1.p-1.px-2.card-highlight.word-wrap #{utils.hex2ascii(vout.scriptPubKey.asm)}

=======
>>>>>>> 581ad524

			+pageTab("JSON")
				- var pillTabs = ["Transaction", "Block Header", "UTXOs"];
				if (mempoolDetails)
					- pillTabs.push("Mempool Details");

				+pillTabs(pillTabs)

				.tab-content
					+pageTab("Transaction", true)
						+contentSection("Transaction")
							pre
								code.text-json.json(data-lang="json") #{JSON.stringify(result.getrawtransaction, null, 4)}


					+pageTab("Block Header")
						+contentSection("Block Header")
							pre
								code.text-json.json(data-lang="json") #{JSON.stringify(result.getblock, null, 4)}


					+pageTab("UTXOs")
						+contentSection("UTXOs")
							pre
								code.text-json.json(data-lang="json") #{JSON.stringify(utxos, null, 4)}


					if (mempoolDetails)
						+pageTab("Mempool Details")
							+contentSection("Mempool Details")
								pre
									code.json(data-lang="json") #{JSON.stringify(mempoolDetails, null, 4)}

<<<<<<< HEAD
				//pre #{JSON.stringify(result.txInputs, null, 4)}
=======
				//pre #{JSON.stringify(result.txInputs, null, 4)}

		
block endOfBody

	script.
		var txid = "!{txid}";
		$(document).ready(function() {
			$.ajax({
				url: `./api/mining/next-block/includes/${txid}`

			}).done(res => {
				if (res.included) {
					$("#next-block-index").text((res.index + 1).toLocaleString());
					$("#next-block-count").text(res.txCount.toLocaleString());
					$("#alert-included-next-block").show();
				}
			});
		});
>>>>>>> 581ad524
<|MERGE_RESOLUTION|>--- conflicted
+++ resolved
@@ -61,15 +61,12 @@
 		div.tab-content
 			+pageTab("Details", true)
 
-<<<<<<< HEAD
-=======
 				#alert-included-next-block.alert.alert-primary(style="display: none;")
 					h6 Confirmation: Predicted in Next Block
 						i.fas.fa-check.text-success.ms-1
 					.mb-2 This transaction is currently unconfirmed but, with the current mempool, it's predicted to be confirmed in the next block.
 					span It's currently transaction #<span id='next-block-index'></span> of <span id='next-block-count'></span>.
 
->>>>>>> 581ad524
 				if (global.specialTransactions && global.specialTransactions[txid])
 					- var stInfo = global.specialTransactions[txid];
 
@@ -96,7 +93,7 @@
 						if (!isTxConfirmed)
 							+summaryItem("Status")
 								span.text-danger Unconfirmed
-									
+
 							+summaryItem("First Seen", "The time when this transaction entered your node's mempool.")
 								+timestamp(mempoolDetails.entry.time)
 
@@ -124,20 +121,11 @@
 									| (
 									+confirmations(tx.confirmations)
 									| )
-<<<<<<< HEAD
-
-							+summaryItem("Date")
-								if (tx.time)
-									td
-										+timestamp(result.getrawtransaction.time)
-
-=======
-							
+
 							+summaryItem("Date / Time")
 								if (tx.time)
 									+timestamp(result.getrawtransaction.time)
-										
->>>>>>> 581ad524
+
 
 						if (isCoinbaseTx)
 							if (minerInfo)
@@ -238,7 +226,7 @@
 						if (showLocktime)
 							+summaryItem("Locktime", "A specification of the earliest that a transaction may be mined. If this value is &leq; 500M, the value is interpreted as a block height; otherwise, it is interpreted as a unix timestamp.")
 								if (tx.locktime < 500000000 && !isTxConfirmed)
-									span.me-1 
+									span.me-1
 									a.border-dotted(href=`./block-height/${result.getrawtransaction.locktime}`, title=`May be mined at this block height, or later`, data-bs-toggle="tooltip") #{result.getrawtransaction.locktime.toLocaleString()}
 
 								else
@@ -256,7 +244,7 @@
 
 
 				- var inputsOutputsSectionTitle = `${tx.vin.length.toLocaleString()} Input${tx.vin.length == 1 ? "" : "s"}, ${tx.vout.length.toLocaleString()} Output${tx.vout.length == 1 ? "" : "s"}`;
-				
+
 				+sectionTitleBlock
 					.clearfix
 						.float-start #{inputsOutputsSectionTitle}
@@ -329,12 +317,6 @@
 										if (vin.coinbase)
 											.mb-3(style="line-height: 1.75em;")
 												+successBadge("coinbase")
-<<<<<<< HEAD
-
-												.mt-1.mb-2
-													.d-inline-block.small.border.rounded-1.p-1.px-2.card-highlight.word-wrap #{utils.hex2ascii(vin.coinbase)}
-=======
->>>>>>> 581ad524
 
 												.mt-2
 													+hexDataDisplay(vin.coinbase)
@@ -394,14 +376,8 @@
 														else
 															+hexDataDisplay(chunk, "hex,utf8,ascii")
 
-											
-
-<<<<<<< HEAD
-											if (vout.scriptPubKey.asm.startsWith("OP_RETURN"))
-												.d-inline-block.small.border.rounded-1.p-1.px-2.card-highlight.word-wrap #{utils.hex2ascii(vout.scriptPubKey.asm)}
-
-=======
->>>>>>> 581ad524
+
+
 
 			+pageTab("JSON")
 				- var pillTabs = ["Transaction", "Block Header", "UTXOs"];
@@ -435,12 +411,9 @@
 								pre
 									code.json(data-lang="json") #{JSON.stringify(mempoolDetails, null, 4)}
 
-<<<<<<< HEAD
 				//pre #{JSON.stringify(result.txInputs, null, 4)}
-=======
-				//pre #{JSON.stringify(result.txInputs, null, 4)}
-
-		
+
+
 block endOfBody
 
 	script.
@@ -456,5 +429,4 @@
 					$("#alert-included-next-block").show();
 				}
 			});
-		});
->>>>>>> 581ad524
+		});