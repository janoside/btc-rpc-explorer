--- conflicted
+++ resolved
@@ -4,251 +4,6 @@
 
 - var utxoCalculatingDesc = "At startup the app pulls a summary of the UTXO set. Until this summary is retrieved this data can't be displayed. Wait for the summary request to your node to return, then refresh this page.";
 
-<<<<<<< HEAD
-div.row.index-summary
-	div(class=colClass)
-		h5.h6 Mining
-
-		table.table.table-borderless.table-sm.table-hover.mb-lg-0
-			tbody
-
-				if (hashrate1d && hashrate7d)
-					- var hashrate1dayData0 = utils.formatLargeNumber(hashrate1d, 0);
-					- var hashrate7dayData0 = utils.formatLargeNumber(hashrate7d, 0);
-					- var hashrate1dayData1 = utils.formatLargeNumber(hashrate1d, 1);
-					- var hashrate7dayData1 = utils.formatLargeNumber(hashrate7d, 1);
-					tr
-						th.px-2.px-lg-0.px-xl-2
-							i.fas.fa-tachometer-alt.mr-1.summary-icon
-							span.border-dotted(title="Estimates for global network hashrate for 1 day / 7 days.", data-toggle="tooltip") Hashrate
-							small.ml-1 (d/w)
-						td.text-right.text-monospace
-							span.d-xxl-none #{hashrate1dayData0[0]}
-							span.d-none.d-xxl-inline #{hashrate1dayData1[0]}
-							small.text-muted  /
-							span.d-xxl-none #{hashrate7dayData0[0]}
-							span.d-none.d-xxl-inline #{hashrate7dayData1[0]}
-							small.border-dotted(title=`${hashrate1dayData0[1].abbreviation}H = ${hashrate1dayData0[1].name}-hash (x10^${hashrate1dayData0[1].exponent})`, data-toggle="tooltip") #{hashrate1dayData0[1].abbreviation}H/s
-
-				tr
-					th.px-2.px-lg-0.px-xl-2
-						i.fas.fa-edit.mr-1.summary-icon
-						span.border-dotted(title="Estimate of the number of days the current global hashrate would require to produce all the hashes needed to re-write the entire blockchain.", data-toggle="tooltip") Chain Rewrite Days
-					td.text-right.text-monospace
-						- var globalHashCount = parseInt("0x" + getblockchaininfo.chainwork);
-						- var rewriteDays = globalHashCount / hashrate7d / 60 / 60 / 24;
-						span #{new Decimal(rewriteDays).toDecimalPlaces(1)}
-
-				tr
-					th.px-2.px-lg-0.px-xl-2
-						i.fas.fa-dumbbell.mr-1.summary-icon
-						span Difficulty
-					td.text-right.text-monospace
-						- var difficultyData = utils.formatLargeNumber(getblockchaininfo.difficulty, 2);
-						span.border-dotted(data-toggle="tooltip", title=parseFloat(getblockchaininfo.difficulty).toLocaleString())
-							span #{difficultyData[0]}
-							small.px-2.px-lg-0.px-xl-2 x
-							span 10
-							sup #{difficultyData[1].exponent}
-
-				tr
-					th.px-2.px-lg-0.px-xl-2
-						i.fas.fa-unlock.mr-1.summary-icon
-						span Pending Tx
-					td.text-right.text-monospace
-						- var colorClass = "text-success";
-						if (mempoolInfo.size > 7000)
-							- colorClass = "text-warning";
-						if (mempoolInfo.size > 11000)
-							- colorClass = "text-danger";
-
-						span(class=colorClass) #{mempoolInfo.size.toLocaleString()}
-
-				if (smartFeeEstimates)
-					tr
-						th.px-2.px-lg-0.px-xl-2
-							i.fas.fa-bullseye.mr-1.summary-icon
-							span.border-dotted(title="Current fee estimates (using 'estimatesmartfee') for getting a transaction included in 1 block, 6 blocks (1 min), 120 blocks (2 hours), or 1,440 blocks (1 day).", data-toggle="tooltip") Fee Targets
-							if (false)
-								small.ml-1 (1/h/d/w)
-						td.text-right.text-monospace #{smartFeeEstimates[1]}
-							small.d-md-none
-							small.text-muted /
-							span #{smartFeeEstimates[6]}
-							small.text-muted /
-							span #{smartFeeEstimates[144]}
-							small.text-muted /
-							span #{smartFeeEstimates[1008]}
-							small  gro/vB
-
-				tr
-					th.px-2.px-lg-0.px-xl-2
-						i.fas.fa-clock.mr-1.summary-icon
-						span.border-dotted(title=`Average block time for blocks in the current difficulty epoch (#${difficultyPeriod}). The difference between the target (${coinConfig.targetBlockTimeMinutes}min) and this time indicates how the difficulty will adjust for the next epoch.`, data-toggle="tooltip") Block Time
-						small.ml-1 (e#{difficultyPeriod.toLocaleString()})
-					td.text-right.text-monospace
-						- var firstBlockHeader = difficultyPeriodFirstBlockHeader;
-						- var currentBlock = latestBlocks[0];
-						- var heightDiff = currentBlock.height - firstBlockHeader.height;
-						- var timeDiff = currentBlock.mediantime - firstBlockHeader.mediantime;
-						- var timePerBlock = timeDiff / heightDiff;
-						- var timePerBlockDuration = moment.duration(timePerBlock * 1000);
-						- var daysUntilAdjustment = new Decimal(blocksUntilDifficultyAdjustment).times(timePerBlock).dividedBy(60 * 60 * 24);
-						- var duaDP1 = daysUntilAdjustment.toDP(1);
-						- var daysUntilAdjustmentStr = daysUntilAdjustment > 1 ? `~${duaDP1} day${duaDP1 == "1" ? "" : "s"}` : "< 1 day"
-
-						if (timePerBlock > 600)
-							- var diffAdjPercent = new Decimal(timeDiff / heightDiff / 600).times(100).minus(100);
-							- var diffAdjText = `Blocks during the current difficulty epoch have taken this long, on average, to be mined. If this pace continues, then in ${blocksUntilDifficultyAdjustment.toLocaleString()} block${blocksUntilDifficultyAdjustment == 1 ? "" : "s"} (${daysUntilAdjustmentStr}) the difficulty will adjust downward: -${diffAdjPercent.toDP(1)}%`;
-							- var diffAdjSign = "-";
-						else
-							- var diffAdjPercent = new Decimal(100).minus(new Decimal(timeDiff / heightDiff / 600).times(100));
-							- var diffAdjText = `Blocks during the current difficulty epoch have taken this long, on average, to be mined. If this pace continues, then in ${blocksUntilDifficultyAdjustment.toLocaleString()} block${blocksUntilDifficultyAdjustment == 1 ? "" : "s"} (${daysUntilAdjustmentStr}) the difficulty will adjust upward: +${diffAdjPercent.toDP(1)}%`;
-							- var diffAdjSign = "+";
-
-						span.border-dotted(title=diffAdjText, data-toggle="tooltip") #{timePerBlockDuration.format()}
-							small.text-muted.ml-1 (#{diffAdjSign}#{diffAdjPercent.toDP(1)}%)
-
-
-	div(class=colClass)
-		h5.h6 Blockchain
-
-		table.table.table-borderless.table-sm.table-hover.mb-lg-0
-			tbody
-				tr
-					th.px-2.px-lg-0.px-xl-2
-						i.fas.fa-sign-out-alt.mr-1.summary-icon
-						//span Total Transactions
-						span Total Txs
-					td.text-right.text-monospace
-						if (txStats && txStats.totalTxCount)
-							span #{txStats.totalTxCount.toLocaleString()}
-						else
-							span ???
-
-				if (getblockchaininfo.size_on_disk)
-					- var sizeData = utils.formatLargeNumber(getblockchaininfo.size_on_disk, 2);
-
-					tr
-						th.px-2.px-lg-0.px-xl-2
-							i.fas.fa-database.mr-1.summary-icon
-							span Data Size
-						td.text-right.text-monospace #{sizeData[0]} #{sizeData[1].abbreviation}B
-
-				tr
-					th.px-2.px-lg-0.px-xl-2
-						i.fas.fa-bolt.mr-1.summary-icon
-						span.border-dotted(title="The total amount of work necessary to produce the active chain, approximated in 'hashes'.", data-toggle="tooltip") Chain Work
-					td.text-right.text-monospace
-						- var chainworkData = utils.formatLargeNumber(parseInt("0x" + getblockchaininfo.chainwork), 2);
-						span.border-dotted(data-toggle="tooltip", title=`hex: ${getblockchaininfo.chainwork.replace(/^0+/, '')}`)
-							span #{chainworkData[0]}
-							small.px-2.px-lg-0.px-xl-2 x
-							span 10
-							sup #{chainworkData[1].exponent}
-
-				if (false)
-					tr
-						th.px-2.px-lg-0.px-xl-2
-							i.fas.fa-arrow-circle-up.mr-1.summary-icon
-							span.border-dotted(title="The active 'soft' forks on the network.", data-toggle="tooltip") Soft-Forks
-						td.text-right.text-monospace.word-wrap
-							ul.list-inline.mb-0
-								each softforkData, softforkName in getblockchaininfo.softforks
-									li.list-inline-item
-										small.border-dotted(title=`${JSON.stringify(softforkData)}`, data-toggle="tooltip") #{softforkName}
-
-
-				if (utxoSetSummary || utxoSetSummaryPending)
-					tr
-						th.px-2.px-lg-0.px-xl-2
-							i.fas.fa-grip-horizontal.mr-1.summary-icon
-							span.border-dotted(title="The number / data size of 'unspent transaction outputs' (UTXOs) in the blockchain.", data-toggle="tooltip") UTXO Set
-						td.text-right.text-monospace
-							if (utxoSetSummary)
-								- var utxoCount = utils.formatLargeNumber(utxoSetSummary.txouts, 2);
-								- var utxoDataSize = utils.formatLargeNumber(utxoSetSummary.disk_size, 2);
-								span #{utxoCount[0]} #{utxoCount[1].abbreviation}
-								small.text-muted  /
-								span #{utxoDataSize[0]} #{utxoDataSize[1].abbreviation}B
-							else
-								small.text-muted.border-dotted(title=utxoCalculatingDesc, data-toggle="tooltip") calculating...
-
-				if (utxoSetSummary || utxoSetSummaryPending)
-					tr
-						th.px-2.px-lg-0.px-xl-2
-							i.fas.fa-grip-vertical.mr-1.summary-icon
-							span Total Supply
-						td.text-right.text-monospace
-							if (utxoSetSummary)
-								- var maxSupply = coinConfig.maxSupplyByNetwork[activeBlockchain];
-
-								span.border-dotted(title=`${new Decimal(utxoSetSummary.total_amount).dividedBy(maxSupply).times(100).toDP(4)}% produced`, data-toggle="tooltip") #{parseFloat(utxoSetSummary.total_amount).toLocaleString()}
-							else
-								small.text-muted.border-dotted(title=utxoCalculatingDesc, data-toggle="tooltip") calculating...
-
-	if (networkVolume || exchangeRates)
-		div(class=colClass)
-			h5.h6 Financials
-
-			table.table.table-borderless.table-sm.table-hover.mb-lg-0
-				tbody
-					if (exchangeRates)
-						tr
-							th.px-2.px-lg-0.px-xl-2
-								i.fas.fa-money-bill-wave-alt.mr-1.summary-icon
-								span.border-dotted(data-toggle="tooltip", title=("Exchange-rate data from: " + coinConfig.exchangeRateData.jsonUrl)) Exchange Rate
-							td.text-right.text-monospace
-								span #{utils.formatValueInActiveCurrency(1.0)}
-
-					if (exchangeRates)
-						tr
-							th.px-2.px-lg-0.px-xl-2
-								i.fas.fa-book.mr-1.summary-icon
-								span Gro Rate
-							td.text-right.text-monospace
-								- var satsRateData = utils.satoshisPerUnitOfActiveCurrency();
-								span #{satsRateData.amt}
-									small  #{satsRateData.unit}
-
-					if (exchangeRates)
-						if (utxoSetSummary || utxoSetSummaryPending)
-							tr
-								th.px-2.px-lg-0.px-xl-2
-									i.fas.fa-globe.mr-1.summary-icon
-									span Market Cap
-								td.text-right.text-monospace
-									if (utxoSetSummary)
-										- var activeCurrency = global.currencyFormatType.length > 0 ? global.currencyFormatType : "usd";
-										- var xxx = utils.formatLargeNumber(parseFloat(utxoSetSummary.total_amount) * exchangeRates[activeCurrency], 1);
-
-										if (activeCurrency == "eur")
-											span €
-										else
-											span $
-
-										span #{xxx[0]}
-										if (xxx[1].textDesc)
-											span  #{xxx[1].textDesc}
-										else
-											span  x 10
-											sup #{xxx[1].exponent}
-										// ["154.9",{"val":1000000000,"name":"giga","abbreviation":"G","exponent":"9"}]
-
-									else
-										small.text-muted.border-dotted(title=utxoCalculatingDesc, data-toggle="tooltip") calculating...
-
-					if (networkVolume)
-						tr
-							th.px-2.px-lg-0.px-xl-2
-								i.fas.fa-history.mr-1.summary-icon
-								span.border-dotted(title=`Total output of all transactions over the last 24 hrs (blocks: [#${networkVolume.d1.endBlock.toLocaleString()} - #${networkVolume.d1.startBlock.toLocaleString()}]).`, data-toggle="tooltip") Volume
-								small.ml-1 (24h)
-							td.text-right.text-monospace
-								- var currencyValue = parseInt(networkVolume.d1.amt);
-								- var currencyValueDecimals = 0;
-								include ./value-display.pug
-=======
 
 
 
@@ -273,7 +28,7 @@
 				- var mcapData = utils.formatLargeNumber(parseFloat(supply) * global.exchangeRates[userSettings.localCurrency], 3);
 
 				span.me-1 #{global.currencyTypes[userSettings.localCurrency].symbol}
-				
+
 				span #{mcapData[0]}
 				if (mcapData[1].textDesc)
 					span.ms-1 #{mcapData[1].textDesc}
@@ -296,13 +51,13 @@
 					- var currencyValue = parseInt(networkVolume.d1.amt);
 					- var currencyValueDecimals = 0;
 
-					if (userSettings.displayCurrency == "btc")
+					if (userSettings.displayCurrency == "grs")
 						+valueDisplaySpecial(networkVolume.d1.amt, 0)
 
 					else
 						+valueDisplay(networkVolume.d1.amt)
 
-					
+
 
 .clearfix
 	.float-start
@@ -327,7 +82,7 @@
 
 				if (hashrate30d)
 					- var ratio = hashrate7d / hashrate30d;
-						
+
 					small
 						| (
 						span.border-dotted(title='7d hashrate vs 30d hashrate.' data-bs-toggle='tooltip')
@@ -347,7 +102,7 @@
 
 		if (difficultyAdjustmentData)
 			- var desc = `Estimate for the difficulty adjustment that will occur in ${difficultyAdjustmentData.blocksLeft.toLocaleString()} block${difficultyAdjustmentData.blocksLeft == 1 ? "" : "s"} (${difficultyAdjustmentData.timeLeftStr}). This is calculated using the average block time during the current difficulty epoch (currently, the last ${difficultyAdjustmentData.calculationBlockCount.toLocaleString()} block${difficultyAdjustmentData.calculationBlockCount == 1 ? "" : "s"}). Note: This estimate becomes more reliable as the difficulty epoch nears its end.`;
-			
+
 			if (false)
 				pre
 					code.json #{JSON.stringify(difficultyAdjustmentData, null, 4)}
@@ -387,7 +142,7 @@
 					span.border-dotted(title=`${estimatedSupply.dividedBy(maxSupply).times(100).toDP(4)}% have been mined into circulation`, data-bs-toggle="tooltip") #{estimatedSupply.dividedBy(maxSupply).times(100).toDP(1)}%
 					| )
 
-		
+
 
 	hr.mt-3.mb-3
 
@@ -404,22 +159,22 @@
 				| - #{new Decimal(nextBlockMaxFeeRate).toDP(0)}
 				a(href=`./tx/${nextBlockMaxFeeTxid}`)
 					i.fas.fa-circle
-				small.ms-2.text-muted sat/vB
+				small.ms-2.text-muted gro/vB
 
 		if (smartFeeEstimates && smartFeeEstimates[1])
 			+summaryItem("Smart Fee (1 block)")
 				| #{smartFeeEstimates[1]}
-				small.ms-2.text-muted sat/vB
+				small.ms-2.text-muted gro/vB
 
 		if (smartFeeEstimates && smartFeeEstimates[6])
 			+summaryItem("Smart Fee (1 hr)")
 				| #{smartFeeEstimates[6]}
-				small.ms-2.text-muted sat/vB
+				small.ms-2.text-muted gro/vB
 
 		if (smartFeeEstimates && smartFeeEstimates[144])
 			+summaryItem("Smart Fee (1 day)")
 				| #{smartFeeEstimates[144]}
-				small.ms-2.text-muted sat/vB
+				small.ms-2.text-muted gro/vB
 
 	if (userSettings.homepageShowTechDetails == "true")
 		hr.mt-3.mb-3
@@ -445,6 +200,4 @@
 						//| #{utxoCount[0]} #{utxoCount[1].abbreviation}
 						| #{utxoSetSummary.txouts.toLocaleString()}
 					else
-						small.text-muted.border-dotted(title=utxoCalculatingDesc, data-bs-toggle="tooltip") calculating...
-
->>>>>>> 0795566f
+						small.text-muted.border-dotted(title=utxoCalculatingDesc, data-bs-toggle="tooltip") calculating...