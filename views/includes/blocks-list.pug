--- conflicted
+++ resolved
@@ -10,15 +10,9 @@
 				th.text-end.text-card-highlight.fw-normal.text-uppercase.d-none.d-md-table-cell
 					span.border-dotted(title="Timestamp of the block.", data-bs-toggle="tooltip") Time
 
-<<<<<<< HEAD
-				th.text-end Age
-
-				th.text-end.d-none.d-sm-table-cell
-=======
 				th.text-end.text-card-highlight.fw-normal.text-uppercase Age
-				
+
 				th.text-end.text-card-highlight.fw-normal.text-uppercase.d-none.d-sm-table-cell
->>>>>>> 581ad524
 					span.border-dotted(title="<b>Time To Mine</b><br/>The time it took to mine this block after the previous block. <span class='text-success'>Fast</span> blocks (< 5min) and <span class='text-danger'>Slow</span> blocks (> 15min) are highlighted.", data-bs-toggle="tooltip", data-bs-html="true") TTM
 				th.text-start.text-card-highlight.fw-normal.text-uppercase Miner
 				th.text-end.text-card-highlight.fw-normal.text-uppercase
@@ -29,27 +23,15 @@
 						span.border-dotted(title="The total output of all transactions in each block.", data-bs-toggle="tooltip") Volume
 
 				if (blockstatsByHeight)
-<<<<<<< HEAD
-					th.text-end.d-none.d-md-table-cell
+					th.text-end.text-card-highlight.fw-normal.text-uppercase.d-none.d-md-table-cell
 						span.border-dotted(title="The min/avg/max fee rates (gro/vB) for transactions in this block.", data-bs-toggle="tooltip") Fee Rates
 				else
-					th.text-end
+					th.text-end.text-card-highlight.fw-normal.text-uppercase
 						span.border-dotted(title="The average fee (gro/vB) for all block transactions.", data-bs-toggle="tooltip") Avg Fee
 
 
-				th.text-end.d-none.d-lg-table-cell Σ Fees
-
-=======
-					th.text-end.text-card-highlight.fw-normal.text-uppercase.d-none.d-md-table-cell
-						span.border-dotted(title="The min/avg/max fee rates (sat/vB) for transactions in this block.", data-bs-toggle="tooltip") Fee Rates
-				else
-					th.text-end.text-card-highlight.fw-normal.text-uppercase
-						span.border-dotted(title="The average fee (sat/vB) for all block transactions.", data-bs-toggle="tooltip") Avg Fee
-
-
 				th.text-end.text-card-highlight.fw-normal.text-uppercase.d-none.d-lg-table-cell Σ Fees
-				
->>>>>>> 581ad524
+
 				//th.text-end Size (kB)
 
 				if (blocks && blocks.length > 0 && blocks[0].weight)
@@ -101,13 +83,8 @@
 
 						//if (!hideTimestampColumn)
 						td.text-end.d-none.d-md-table-cell
-<<<<<<< HEAD
-							+timestamp(block.time, false, null, false)
-
-=======
 							+timestamp(block.time, false, null)
-							
->>>>>>> 581ad524
+
 
 						td.text-end
 
@@ -144,7 +121,7 @@
 									small.border-dotted.text-muted(title="Not applicable: genesis block has no previous block to compare to.", data-bs-toggle="tooltip") N/A (genesis)
 								else
 									span.fw-light.text-muted -
-						
+
 						td.text-start
 							if (block.miner)
 								if (block.miner.type == "address-only")
