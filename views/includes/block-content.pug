--- conflicted
+++ resolved
@@ -172,20 +172,11 @@
 
 										span.text-muted  (#{new Decimal(100 * result.getblock.weight / coinConfig.maxBlockWeight).toDecimalPlaces(2)}% full)
 										
-<<<<<<< HEAD
-=======
-
-
->>>>>>> 2c6c4774
 							if (result.getblock.size)
 								div.row
 									div(class=sumTableLabelClass) Size
 									div.text-monospace(class=sumTableValueClass) #{result.getblock.size.toLocaleString()}
-<<<<<<< HEAD
 										small  B
-=======
-										small B
->>>>>>> 2c6c4774
 
 							if (result.getblock.miner)
 								div.row
