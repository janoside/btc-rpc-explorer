- var fontawesomeInputName = "sign-in-alt";
- var fontawesomeOutputName = "sign-out-alt";

- var totalIOValues = utils.getTxTotalInputOutputValues(tx, txInputs, blockHeight);

script.
	function showAllTxOutputs(link, txid) {
		var hiddenRows = document.querySelectorAll("[data-txid='" + txid + "']");
		hiddenRows.forEach(function(hiddenRow) {
			hiddenRow.classList.remove("d-none");
		});

		link.classList.add("d-none");
	}

div.row.text-monospace
	div.col-lg-6
		if (txInputs || !global.txindexAvailable)
			- var extraInputCount = 0;
			each txVin, txVinIndex in tx.vin
				if (!txVin.coinbase)
					- var vout = null;
					if (txInputs && txInputs[txVinIndex])
						- var txInput = txInputs[txVinIndex];
						- var vout = txInput;

					else if (!global.txindexAvailable)
						- var txInput = {txid:txVin.txid, vout:txVin.vout};
						- var vout = {};

				if (txVin.coinbase || vout || !global.txindexAvailable)
					div.clearfix
						div.tx-io-label
							a(data-toggle="tooltip", title=`Input #${txVinIndex.toLocaleString()}`, style="white-space: nowrap;")
								span.font-weight-bold &gt;&nbsp;
								small.d-inline.d-md-none Input&nbsp;
								
								if (tx.vin.length > 999)
									small.word-wrap ##{txVinIndex}
								else
									span ##{txVinIndex.toLocaleString()}
									
								if (tx.vin.length > 0)
									small.d-inline.d-md-none.font-weight-light.text-muted  / #{(tx.vin.length - 1).toLocaleString()}

						div.tx-io-content
							div.clearfix
								div.tx-io-desc
									if (txVin.coinbase)
										small.data-tag.bg-success.mr-2(title="Coinbase transactions are special transactions created by the miner of a block. They distribute the block reward (subsidy) as the miner chooses, along with all of the fees paid by transactions included in the block.", data-toggle="tooltip") coinbase
										
										div.pt-1
											small.font-weight-bold(tistle="ASCII encoded", data-toggle="tooltip") data
											small (ascii) -&nbsp;
											small #{utils.hex2ascii(txVin.coinbase)}
											br
											small
												a(href="javascript:void(0)" onclick="$('#coinbase-data-hex').show(); $(this).hide(); return false;") show raw

										div(id="coinbase-data-hex", style="display: none;")
											small.font-weight-bold data
											small (hex) -&nbsp;
											small.word-wrap #{txVin.coinbase}


									else
										div.word-wrap
											if (vout.scriptPubKey)
												small.data-tag.bg-dark.mr-2
													span(title=`Input Type: ${utils.outputTypeName(vout.scriptPubKey.type)}`, data-toggle="tooltip") #{utils.outputTypeAbbreviation(vout.scriptPubKey.type)}

											if (vout.coinbaseSpend)
												small.data-tag.bg-success.mr-2
													span(title=`This input spends a coinbase output (mining reward).`, data-toggle="tooltip") coinbase-spend

											if (vout.utxoTime)
												- var deltaT = tx.time - vout.utxoTime
												- var deltaTYears = deltaT / 60 / 60 / 24 / 365

												if (deltaTYears > 5)
													span.mr-2(title=`This UTXO was very old! It existed for ${parseInt(deltaTYears)}+ years - from ${moment.utc(new Date(vout.utxoTime * 1000)).format('MMM D, Y')} until ${moment.utc(new Date(tx.time * 1000)).format('MMM D, Y')} - before being spent (destroyed) in this transaction!`, data-toggle="tooltip")
														i.fas.fa-certificate.text-primary
												
											
											a(href=`./tx/${txInput.txid}#output-${txVin.vout}`) #{utils.ellipsize(txInput.txid, 26)}
												span  ##{txVin.vout}

										if (vout && vout.scriptPubKey && vout.scriptPubKey.addresses)
											div.word-wrap
												small.text-muted
													span.mr-1 (addr:
													a(href=`./address/${vout.scriptPubKey.addresses[0]}`, class=(txIOHighlightAddress == vout.scriptPubKey.addresses[0] ? "font-weight-bold" : null)) #{vout.scriptPubKey.addresses[0]}

													if (global.specialAddresses[vout.scriptPubKey.addresses[0]])
														- var specialAddressInfo = global.specialAddresses[vout.scriptPubKey.addresses[0]];
														if (specialAddressInfo.type == "minerPayout")
															span  
															a(data-toggle="tooltip", title=`Miner payout address: ${specialAddressInfo.minerInfo.name}`)
																i.fas.fa-certificate.text-primary

													span )

											if (false)
												small
													span.border-dotted(title="Transaction output", data-toggle="tooltip") txo
													span.mr-1 :
													a(href=`./tx/${txInput.txid}#output-${txVin.vout}`) #{utils.ellipsize(txInput.txid, 20)}[#{txVin.vout}]

										else
											


								div.tx-io-value
									if (txVin.coinbase)
										- var currencyValue = coinConfig.blockRewardFunction(blockHeight, activeBlockchain);
										include ./value-display.pug
									else
										if (vout && vout.value)
											- var currencyValue = vout.value;
											include ./value-display.pug

										else if (!global.txindexAvailable)
											span(title="This data is unavailable. Your node must have its transaction index (txindex) setting enabled to view it.", data-toggle="tooltip")
												i.fas.fa-backspace.text-danger

					hr

				else
					- extraInputCount = extraInputCount + 1;

			if (extraInputCount > 0)
				div.clearfix
					div.tx-io-label
						a(data-toggle="tooltip", title=`Input #${(tx.vin.length - extraInputCount + 1).toLocaleString()} - ${tx.vin.length.toLocaleString()}`, style="white-space: nowrap;")
							span.font-weight-bold &gt;&nbsp;
							span.d-inline.d-md-none Input&nbsp;
							span #…

					div.tx-io-content
						div.clearfix
							div.tx-io-desc
								span.text-reset.border-dotted(title=`The details for the remaining inputs were truncated for performance purposes. The full details are available by clicking through to the transaction details.`, data-toggle="tooltip") #{extraInputCount.toLocaleString()} more input
									if (extraInputCount > 1)
										span s
								br
								small.text-muted (see&nbsp;
<<<<<<< HEAD
									a(href=`./tx/${tx.txid}`) transaction page
									span  for details)
=======
									a(href=`./tx/${tx.txid}`) transaction details
									span )
>>>>>>> 4c2cd116

							div.tx-io-value
								- var currencyValue = new Decimal(totalIOValues.output).minus(new Decimal(totalIOValues.input));
								include ./value-display.pug
				hr

			if (totalIOValues.input && totalIOValues.input > 0)
				div.row.mb-5.mb-lg-0
					div.col
						div.font-weight-bold.text-left.text-md-right
							if (totalIOValues.input > 0)
								span.d-block.d-md-none Total Input:
								- var currencyValue = totalIOValues.input;
								include ./value-display.pug
			
			

	div.col-lg-6
		- var maxRegularRowCount = (txIOHighlightAddress != null ? config.site.addressPage.txOutputMaxDefaultDisplay : 10000000);
		- var regularRowCount = 0;
		- var hiddenRowCount = 0;
		each vout, voutIndex in tx.vout
			- var highlightRow = false;
			if (txIOHighlightAddress != null && vout.scriptPubKey && vout.scriptPubKey.addresses && vout.scriptPubKey.addresses[0] == txIOHighlightAddress)
				- highlightRow = true;

			if (!highlightRow)
				- regularRowCount++;

			- var hiddenRow = false;
			if (!highlightRow && regularRowCount > maxRegularRowCount)
				- hiddenRow = true;
				- hiddenRowCount++;

			div(data-txid=tx.txid, class=(hiddenRow ? "d-none" : ""))
				div.clearfix
					div.tx-io-label
						a(data-toggle="tooltip", title=`Output #${voutIndex.toLocaleString()}`, style="white-space: nowrap;")
							span.font-weight-bold &lt;&nbsp;
							small.d-inline.d-md-none Output&nbsp;
							
							if (tx.vout.length > 999)
								small.word-wrap ##{voutIndex}
							else
								span ##{voutIndex.toLocaleString()}
							
							if (tx.vout.length > 0)
								small.d-inline.d-md-none.font-weight-light.text-muted  / #{(tx.vout.length - 1).toLocaleString()}

					div.tx-io-content
						div.clearfix
							div.tx-io-desc
								if (vout.scriptPubKey)
									if (vout.scriptPubKey.addresses)
										if (true)
											div.mb-tiny
												small.data-tag.bg-dark
													span(title=`Output Type: ${utils.outputTypeName(vout.scriptPubKey.type)}`, data-toggle="tooltip") #{utils.outputTypeAbbreviation(vout.scriptPubKey.type)}

										each addr in vout.scriptPubKey.addresses
											a(id=`output-${voutIndex}`, href=`./address/${addr}`)
												span.text-monospace.word-wrap(class=(highlightRow ? "font-weight-bold" : "")) #{addr}

											if (global.specialAddresses[addr])
												- var specialAddressInfo = global.specialAddresses[addr];
												if (specialAddressInfo.type == "minerPayout")
													span  
													a(data-toggle="tooltip", title=`Miner payout address: ${specialAddressInfo.minerInfo.name}`)
														i.fas.fa-certificate.text-primary

											br

									else if (vout.scriptPubKey.hex && vout.scriptPubKey.hex.startsWith('6a24aa21a9ed'))
										div.mb-tiny
											small.data-tag.bg-primary OP_RETURN
										
										div
											small.text-muted (SegWit committment -&nbsp;
												a(href="https://github.com/bitcoin/bips/blob/master/bip-0141.mediawiki#commitment-structure", data-toggle="tooltip", title="View developer docs", target="_blank") about
												span )

											br
											small
												a(href="javascript:void(0)" onclick=`$('#op-return-hex-${tx.txid}-${vout.n}').show(); $(this).hide(); return false;`) show raw

										div(id=`op-return-hex-${tx.txid}-${vout.n}`, style="display: none;")
											small.font-weight-bold data
											small (hex) -&nbsp;
											small.word-wrap #{vout.scriptPubKey.asm}

									else if (vout.scriptPubKey.asm && vout.scriptPubKey.asm.startsWith('OP_RETURN '))
										div.mb-tiny
											small.data-tag.bg-primary OP_RETURN
										
										div
											small.font-weight-bold data
											small (ascii) -&nbsp;
											small #{utils.hex2ascii(vout.scriptPubKey.asm.substring("OP_RETURN ".length))}
											br
											small
												a(href="javascript:void(0)" onclick=`$('#op-return-hex-${tx.txid}-${vout.n}').show(); $(this).hide(); return false;`) show raw

										div(id=`op-return-hex-${tx.txid}-${vout.n}`, style="display: none;")
											small.font-weight-bold data
											small (hex) -&nbsp;
											small.word-wrap #{vout.scriptPubKey.asm}



									else
										div.mb-tiny
											small.data-tag.bg-dark
												span(title=`Output Type: ${utils.outputTypeName(vout.scriptPubKey.type)}`, data-toggle="tooltip") #{utils.outputTypeAbbreviation(vout.scriptPubKey.type)}

										div
											small.font-weight-bold asm
											br
											small.word-wrap #{vout.scriptPubKey.asm}
										
										div
											small.font-weight-bold hex
											br
											small.word-wrap #{vout.scriptPubKey.hex}

							div.tx-io-value
								if (utxos)
									if (utxos[voutIndex])
										i.fas.fa-lock.text-success.mr-2(title="Unspent output." data-toggle="tooltip")

									else if (utxos[voutIndex] == null)
										i.fas.fa-lock-open.text-secondary.mr-2(title="Spent output." data-toggle="tooltip")

								- var currencyValue = vout.value;
								include ./value-display.pug


				hr

		if (hiddenRowCount > 0)
			a(href="javascript:void(0)", onclick=("showAllTxOutputs(this, '" + tx.txid + "');")) Show all #{tx.vout.length.toLocaleString()} outputs

		div.row.mb-0.mb-lg-0
			div.col
				div.font-weight-bold.text-left.text-md-right
					span.d-block.d-md-none Total Output:
					- var currencyValue = totalIOValues.output;
					include ./value-display.pug

<|MERGE_RESOLUTION|>--- conflicted
+++ resolved
@@ -144,13 +144,8 @@
 										span s
 								br
 								small.text-muted (see&nbsp;
-<<<<<<< HEAD
-									a(href=`./tx/${tx.txid}`) transaction page
-									span  for details)
-=======
 									a(href=`./tx/${tx.txid}`) transaction details
 									span )
->>>>>>> 4c2cd116
 
 							div.tx-io-value
 								- var currencyValue = new Decimal(totalIOValues.output).minus(new Decimal(totalIOValues.input));
