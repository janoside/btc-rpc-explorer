include ./includes/shared-mixins.pug

doctype html
html(lang="en")
	head
		meta(charset="utf-8")
		base(href=config.baseUrl)
		meta(name="csrf-token", content=csrfToken)
		meta(name="viewport", content="width=device-width, initial-scale=1, maximum-scale=1, user-scalable=0, shrink-to-fit=no")

<<<<<<< HEAD
		link(rel="stylesheet", href="/css/fonts.css", integrity="sha384-XOmmu8j3C2MFUXRVGg8VWYNwlhEkSNb0rW/4e7bi3F56S6PejEmBUQDGZofQyjbL")
		link(rel="stylesheet", href="/css/highlight.min.css", integrity="sha384-zhIsEafzyQWHSoMCQ4BfT8ZlRXQyIFwAHAJn32PNdsb8n6tVysGZSLpEEIvCskw4")


		if (session.uiTheme && session.uiTheme == "dark")
			link(rel="stylesheet", href="/css/bootstrap-dark.min.css", integrity="sha384-yHrdw+uFPe64ykHEYlYL2lmT0s+veKi1+lmxNqB3jVMOl9iX0h9xDLxcgtFtiV6M")
			link(rel="stylesheet", href="/css/dark-touchups.css")

		else
			link(rel="stylesheet", href="/css/bootstrap.min.css", integrity="sha384-QO/VzYasHIIVEtFdqGXHU2wxSK0pjVxX4mrM68IQhYpi0vTCM0ZIuV/KQbPZMfXg")


		link(rel='stylesheet', href='/css/styling.css')
=======
		meta(name="description" content="Open-source, easy-to-use, educational Bitcoin explorer whose only dependency is your Bitcoin Core node.")
		
		if (!homepage)
			link(rel="stylesheet", href=`./style/highlight.min.css?v=${appVersion}`, integrity="sha384-s4RLYRjGGbVqKOyMGGwfxUTMOO6D7r2eom7hWZQ6BjK2Df4ZyfzLXEkonSm0KLIQ")


		+themeCss
		
>>>>>>> 0795566f

		link(id="canonical" rel="canonical" href="https://bitcoinexplorer.org")

		meta(property="og:title" content=(metaTitle != undefined ? metaTitle : "BitcoinExplorer.org - Open-Source Bitcoin Explorer"))
		meta(property="og:description" content=(metaDesc != undefined ? metaDesc : "Open-source, easy-to-use, educational Bitcoin explorer whose only dependency is your Bitcoin Core node."))
		meta(property="og:image" content="https://bitcoinexplorer.org/img/preview.png")

		meta(property="twitter:card" content="summary_large_image")
		meta(property="twitter:site" content="@BitcoinExplorer")
		meta(property="twitter:creator" content="@BitcoinExplorer")
		meta(property="twitter:title" content=(metaTitle != undefined ? metaTitle : "BitcoinExplorer.org"))
		meta(property="twitter:description" content=(metaDesc != undefined ? metaDesc : "Open-source, easy-to-use, educational Bitcoin explorer whose only dependency is your Bitcoin Core node."))
		meta(property="twitter:image:src" content=(metaImgUrl != undefined ? metaImgUrl : "https://bitcoinexplorer.org/img/preview.png"))
		meta(property="twitter:domain" content="bitcoinexplorer.org")

		link(rel="apple-touch-icon", sizes="180x180", href="./img/logo/apple-touch-icon.png")
		link(rel="icon", type="image/png", sizes="32x32", href="./img/logo/favicon-32x32.png")
		link(rel="icon", type="image/png", sizes="16x16", href="./img/logo/favicon-16x16.png")
		link(rel="manifest", href="./img/logo/site.webmanifest")
		link(rel="mask-icon", href="./img/logo/safari-pinned-tab.svg", color="#f7931a")
		link(rel="shortcut icon", href="./img/logo/favicon.ico")
		meta(name="apple-mobile-web-app-title", content="BTC Explorer")
		meta(name="application-name", content="BTC Explorer")
		meta(name="msapplication-TileColor", content="#022e70")
		meta(name="msapplication-config", content="./img/logo/browserconfig.xml")
		meta(name="theme-color" content="#022e70")

		include includes/debug-overrides.pug

		block headContent
			title Explorer

<<<<<<< HEAD
	body.bg-dark
		nav.navbar.navbar-expand-lg.navbar-dark.bg-dark
			div.container
				a.navbar-brand(href="/")
=======
	body.bg-header-footer
		nav.navbar.navbar-expand-md.navbar-dark.bg-header-footer
			.container
				a.navbar-brand(href="./")
>>>>>>> 0795566f
					span
						if (coinConfig.logoUrlsByNetwork && coinConfig.logoUrlsByNetwork[activeBlockchain])
							img.header-image(src=coinConfig.logoUrlsByNetwork[activeBlockchain], alt="logo")
						else
							img.header-image(src="./img/logo/logo.svg", alt="logo")

						if (coinConfig.siteTitlesByNetwork && coinConfig.siteTitlesByNetwork[activeBlockchain])
							span.fw-light #{coinConfig.siteTitlesByNetwork[activeBlockchain]}
						else
<<<<<<< HEAD
							span Groestlcoin Explorer

				button.navbar-toggler.navbar-toggler-right(type="button", data-toggle="collapse", data-target="#navbarNav", aria-label="collapse navigation")
					span.navbar-toggler-icon

				div.collapse.navbar-collapse(id="navbarNav")
=======
							span.fw-light Bitcoin Explorer
						
				button.navbar-toggler.navbar-toggler-end(type="button", data-bs-toggle="collapse", data-bs-target="#navbarNav", aria-label="collapse navigation")
					span.navbar-toggler-icon
					
				.collapse.navbar-collapse(id="navbarNav")
>>>>>>> 0795566f
					if (rpcClient)
						ul.navbar-nav.me-auto
							if (false)
								li.nav-item
									a.nav-link(href="./about")
										span About

							if (false && activeBlockchain != "main")
								- var chainName = activeBlockchain == "test" ? "testnet" : activeBlockchain

								li.nav-item
<<<<<<< HEAD
									a.nav-link.text-warning(title=`Current node's chain: ${activeBlockchain}` data-toggle="tooltip") [#{chainName}]

							if (config.siteTools)
								li.nav-item.dropdown
									a.nav-link.dropdown-toggle(href="javascript:void(0)", role="button", data-toggle="dropdown", aria-haspopup="true", aria-expanded="false")
										span  Tools
									div.dropdown-menu.shadow(aria-label="Tools Items")
										each itemIndex in config.site.prioritizedToolIdsList
											- var item = config.siteTools[itemIndex];

											a.dropdown-item(href=item.url)
												i(class=item.fontawesome, style="width: 20px; margin-right: 10px;")
												span  #{item.name}

							if (config.site.header.dropdowns)
								each dropdown, ddIndex in config.site.header.dropdowns
									li.nav-item.dropdown
										a.nav-link.dropdown-toggle(href="javascript:void(0)", role="button", data-toggle="dropdown", aria-haspopup="true", aria-expanded="false")
											span  #{dropdown.title}
										div.dropdown-menu.shadow(aria-label=(dropdown.title + " Items"))
											each dropdownLink in dropdown.links
												a.dropdown-item(href=dropdownLink.url)
													if (dropdownLink.imgUrl)
														img(src=dropdownLink.imgUrl, style="width: 24px; height: 24px; margin-right: 8px;", alt=dropdownLink.name)
													span  #{dropdownLink.name}


						form.form-inline.mr-3(method="post", action="/search")
							input(type="hidden", name="_csrf", value=csrfToken)
							div.input-group.input-group-sm
								input.form-control.form-control-sm(type="text", name="query", placeholder="block height/hash, txid, address", value=(query))
								div.input-group-append
									button.btn.btn-primary(type="submit")
										i.fas.fa-search

						ul.navbar-nav
							li.nav-item.dropdown
								a.nav-link.dropdown-toggle(href="javascript:void(0)", role="button", data-toggle="dropdown", aria-haspopup="true", aria-expanded="false")
									span  Admin Tools
								div.dropdown-menu.dropdown-menu-right.shadow(aria-label="Admin Tools Items")
									a.dropdown-item(href="/admin") Admin Dashboard

							li.nav-item.dropdown
								a.nav-link.dropdown-toggle(href="javascript:void(0)", id="navbarDropdown", role="button", data-toggle="dropdown", aria-haspopup="true", aria-expanded="false")
									i.fas.fa-cog.mr-1
								div.dropdown-menu.dropdown-menu-right.shadow(aria-labelledby="navbarDropdown")
									if (coinConfig.currencyUnits)
										span.dropdown-header Currency Units
										each item in coinConfig.currencyUnits
											if (item.type == "native" || (config.queryExchangeRates && !config.privacyMode))
												a.dropdown-item(href=("/changeSetting?name=currencyFormatType&value=" + item.values[0]))
													each valueName in item.values
														if (currencyFormatType == valueName)
															i.fas.fa-check
													span  #{item.name}

									span.dropdown-header Theme
									a.dropdown-item(href="/changeSetting?name=uiTheme&value=light")
										if (session.uiTheme == "light" || session.uiTheme == "")
											i.fas.fa-check
										span  Light
									a.dropdown-item(href="/changeSetting?name=uiTheme&value=dark")
										if (session.uiTheme == "dark")
											i.fas.fa-check
										span  Dark

		if (host && port && !homepage && config.site.header.showToolsSubheader)
			div.container.mb-2.pt-2.d-lg-block.d-none.border-top(id="sub-menu", style="")
				ul.nav
					each itemIndex in config.site.subHeaderToolsList
						- var item = config.siteTools[itemIndex];
						li.nav-item
							a.nav-link.text-white.px-2.text-decoration-underline.mr-3(href=item.url)
								i.mr-1(class=item.fontawesome)
								span #{item.name}

		- var bodyBgColor = "#f8f9fa;";
		if (session.uiTheme && session.uiTheme == "dark")
			- bodyBgColor = "#0c0c0c;";
=======
									span.badge.bg-primary(style="margin-top: 0.75rem;", title=`Current node's chain: ${activeBlockchain}` data-bs-toggle="tooltip") #{chainName}

							
							
						

						ul.navbar-nav
							if (config.demoSite && homepage)
								li.nav-item.dropdown.me-0.me-md-2.mt-2.mt-md-0.text-center.text-md-start
									a.nav-link.dropdown-toggle.bg-header-footer-highlight.rounded(href="javascript:void(0)", role="button", data-bs-toggle="dropdown", aria-haspopup="true", aria-expanded="false")
										span.fa-layers.fa-fw.me-2.ms-1
											i.fas.fa-circle.fa-lg.text-white(data-fa-transform="shrink-2")
											i.fab.fa-bitcoin.fa-lg(style=`color: ${coinConfig.coinColorsByNetwork[activeBlockchain]}`)

									div.dropdown-menu.dropdown-menu-end.shadow(aria-label="Demo Sites")
										span.dropdown-header Public Demo Sites

										- var demoSites = ["main", "test", "signet"];
										
										each demoSite in demoSites
											a.dropdown-item(href=coinConfig.demoSiteUrlsByNetwork[demoSite])
												span.fa-layers.fa-fw.ms-2
													i.fas.fa-circle.fa-lg.me-2.text-white(data-fa-transform="shrink-2")
													i.fab.fa-bitcoin.fa-lg.me-2(style=`color: ${coinConfig.coinColorsByNetwork[demoSite]}`)
												
												| #{coinConfig.siteTitlesByNetwork[demoSite].replace("Explorer", "").replace("Bitcoin", "Mainnet")}

							if (config.siteTools)
								li.nav-item.dropdown.me-0.me-md-2.mt-2.mt-md-0.text-center.text-md-start
									a.nav-link.rounded.bg-header-footer-highlight.text-white.dropdown-toggle(href="javascript:void(0)", role="button", data-bs-toggle="dropdown", aria-haspopup="true", aria-expanded="false")
										i.fas.fa-tools.me-2.ms-1
										| Tools

									div.dropdown-menu.dropdown-menu-end.shadow(aria-label="Tools Items")
										each section, sectionIndex in config.site.toolSections
											if (sectionIndex > 0)
												hr.dropdown-divider.mt-2.mb-1

											span.dropdown-header #{section.name}

											each itemIndex in section.items
												- var item = config.siteTools[itemIndex];

												a.dropdown-item(href=item.url)
													i(class=item.fontawesome, style="width: 20px; margin-right: 10px;")
													span  #{item.name}

							li.nav-item.dropdown.me-0.me-md-3.mt-2.mt-md-0.text-center.text-md-start
								a.nav-link.rounded.bg-header-footer-highlight.text-white.dropdown-toggle(href="javascript:void(0)", id="navbarDropdown", role="button", data-bs-toggle="dropdown", aria-haspopup="true", aria-expanded="false") 
									i.fas.fa-cog.me-2.ms-1
								
								.dropdown-menu.dropdown-menu-end.shadow(aria-labelledby="navbarDropdown")
									span.dropdown-header Display Currency

									- var items = ["BTC", "sat"];
									if (config.queryExchangeRates && global.exchangeRates)
										- items.push("local");

									.btn-group.ms-3
										each item in items
											if (userSettings.displayCurrency == item.toLowerCase())
												span.btn.btn-primary.btn-sm #{item}

											else
												a.btn.btn-outline-primary.btn-sm(href=`./changeSetting?name=displayCurrency&value=${item.toLowerCase()}`) #{item}

									if (config.queryExchangeRates && global.exchangeRates)
										hr.dropdown-divider.mt-3.mb-1

										span.dropdown-header Local Currency

										- var items = ["USD", "EUR", "GBP"];

										each item in items
											a.dropdown-item(href=`./changeSetting?name=localCurrency&value=${item.toLowerCase()}`)
												.clearfix
													.float-start
														span #{item}
													.float-end
														if (userSettings.localCurrency == item.toLowerCase())
															i.fas.fa-check

									hr.dropdown-divider.mt-2.mb-2

									a.dropdown-item(href=`./user-settings`) More settings...


							

				form.form-inline.d-none.d-lg-inline(method="post", action="./search", style="width: 325px;")
					input(type="hidden", name="_csrf", value=csrfToken)
					.input-group.input-group
						input.form-control.form-control(type="text", name="query", placeholder="block height/hash, txid, address", value=(query))
						
						button.btn.btn-primary(type="submit")
							i.fas.fa-search

				form.form-inline.d-lg-none.w-100.mt-2.mt-md-0(method="post", action="./search")
					input(type="hidden", name="_csrf", value=csrfToken)
					.input-group.input-group
						input.form-control.form-control(type="text", name="query", placeholder="height/hash/txid...", value=(query))
						
						button.btn.btn-primary(type="submit")
							i.fas.fa-search
		
>>>>>>> 0795566f


		div.pb-4.pt-3.pt-md-4.bg-main
			div.container.px-2.px-sm-3.mb-large
				if (pageErrors && pageErrors.length > 0)
					include includes/page-errors-modal.pug

					div.alert.alert-danger
						- var errorText = `This page encountered ${pageErrors.length.toLocaleString()} error${pageErrors.length == 1 ? "" : "s"}:`;
<<<<<<< HEAD
						span.font-weight-bold #{errorText}
						a(href="javascript:void(0)", data-toggle="modal", data-target="#pageErrorsModal") Error details
=======
						span.fw-bold #{errorText} 
						a(href="javascript:void(0)", data-bs-toggle="modal", data-bs-target="#pageErrorsModal") Error details
>>>>>>> 0795566f

				if (userMessageMarkdown)
					div.alert(class=(userMessageType ? `alert-${userMessageType}` : "alert-warning"), role="alert")
						div.user-message-markdown
							| !{markdown(userMessageMarkdown)}

				if (userMessage)
					div.alert(class=(userMessageType ? `alert-${userMessageType}` : "alert-warning"), role="alert")
						span #{userMessage}

<<<<<<< HEAD

=======
>>>>>>> 0795566f
				div(style="min-height: 500px;")
					block content

				div(style="margin-bottom: 30px;")

<<<<<<< HEAD
				if (config.demoSite && !crawlerBot)
					include ./includes/donation-modal.pug

		footer.footer.border-top.border-primary.bg-dark.pt-3.pb-1.px-3.text-white(style="border-width: 5px !important;")
			div.container
				div.row
					div.col-md-5
						dl
							dt Source
							dd
								a(href="https://github.com/groestlcoin/grs-rpc-explorer") github.com/groestlcoin/grs-rpc-explorer

								if (global.sourcecodeProjectMetadata)
									div.mt-2
										a.btn.btn-primary.btn-sm.mr-3.mb-1.text-decoration-none(href="https://github.com/groestlcoin/grs-rpc-explorer")
											i.fas.fa-star.mr-2
											span.mr-2 Star
											span.badge.bg-white.text-dark #{global.sourcecodeProjectMetadata.stargazers_count}

										a.btn.btn-primary.btn-sm.mr-3.mb-1.text-decoration-none(href="https://github.com/groestlcoin/grs-rpc-explorer/fork")
											i.fas.fa-code-branch.mr-2
											span.mr-2 Fork
=======
		footer.footer.border-top.border-primary.bg-header-footer.pt-3.pb-1.px-3.text-white(style="border-width: 5px !important;")
			.container
				.row.mb-5
					.col-7
						.text-start
							- var darkTheme = (userSettings.uiTheme == "dark");
							a.btn.fa-lg.bg-header-footer-highlight.me-2(href=`./changeSetting?name=uiTheme&value=${darkTheme ? "light" : "dark"}`, title=`Active Theme: <b>${darkTheme ? "Dark" : "Light"}</b><br/>Click to switch to <b>${darkTheme ? "Light" : "Dark"}</b>`, data-bs-toggle="tooltip", data-bs-html="true")

								i.fas.fa-sun.text-warning.me-1
								
								span.me-1
									if (darkTheme)
										i.fas.fa-toggle-on.text-primary
									else
										i.fas.fa-toggle-on.fa-rotate-180.text-warning

								i.fas.fa-moon.text-primary


							.btn-group.dropup.me-2
								button.btn.dropdown-toggle.bg-header-footer-highlight.text-white(type="button" data-bs-toggle="dropdown" aria-expanded="false")
									i.fas.fa-shield-alt.me-1

								ul.dropdown-menu.shadow(aria-label="Admin Tools Items")
									span.dropdown-header Admin Tools

									a.dropdown-item(href="./admin/dashboard") Dashboard
									a.dropdown-item(href="./admin/app-stats") App Stats
									a.dropdown-item(href="./admin/os-stats") OS Stats
							
								
					.col-5
						.text-end
							span(style="font-size: 1.5rem;")
								if (global.sourcecodeProjectMetadata)
									a.text-white.mb-1.me-3(href="https://github.com/janoside/btc-rpc-explorer", title="View source code on Github", data-bs-toggle="tooltip")
										i.fab.fa-github

								a.text-danger.mb-1.me-3(href="https://donate.bitcoinexplorer.org", target="_blank", title="Support this project with a donation", data-bs-toggle="tooltip")
									i.fas.fa-heart.text-danger

								a.text-white.mb-1(href="https://twitter.com/BitcoinExplorer", target="_blank", title="Follow @BitcoinExplorer on Twitter", data-bs-toggle="tooltip")
									i.fab.fa-twitter.text-twitter


				
				if (!crawlerBot)
					.mb-4
						iframe(id="quoteIframe", src="./snippet/quote/random", onload="iframeLoaded('quoteIframe');", scrolling="no", height="0", style="width: 100%;")

				hr

				
				.row.mt-4.mb-6
					.col-lg-4
						.mb-4
							h6 Project

							.ms-2
								a.footer-link(href="https://github.com/janoside/btc-rpc-explorer") github.com/janoside/btc-rpc-explorer
									
								if (global.sourcecodeProjectMetadata)
									div.mt-2
										a.btn.btn-primary.btn-sm.me-3.mb-1.text-decoration-none(href="https://github.com/janoside/btc-rpc-explorer")
											i.fas.fa-star.fontawesome-shadow.text-warning.me-2
											span.badge.bg-white.text-dark #{global.sourcecodeProjectMetadata.stargazers_count}

										a.btn.btn-primary.btn-sm.me-3.mb-1.text-decoration-none(href="https://github.com/janoside/btc-rpc-explorer/fork")
											i.fas.fa-code-branch.fontawesome-shadow.me-2
>>>>>>> 0795566f
											span.badge.bg-white.text-dark #{global.sourcecodeProjectMetadata.forks_count}

					.col-lg-4
						.mb-4
							h6 App Details

<<<<<<< HEAD

							dt App Details
							dd
								span version: #{global.appVersion}
								if (sourcecodeVersion)
									br
									span commit:
										a(href=("https://github.com/groestlcoin/grs-rpc-explorer/commit/" + sourcecodeVersion)) #{sourcecodeVersion}

=======
							.ms-2
								span version: #{global.appVersion}
								if (sourcecodeVersion)
									br
									span commit: 
										a.footer-link(href=`https://github.com/janoside/btc-rpc-explorer/commit/${sourcecodeVersion}`) #{sourcecodeVersion}
								
>>>>>>> 0795566f
								br
								span released: #{sourcecodeDate}
								span(style="font-size: 0.9em;")  (
									a.footer-link(href="./changelog") changelog
									span )

					.col-lg-4
						if (config.demoSite)
							.mb-4
								h6 Public Demos

								.ms-2
									if (coinConfig.demoSiteUrlsByNetwork && coinConfig.demoSiteUrlsByNetwork.main)
										a.footer-link(href=coinConfig.demoSiteUrlsByNetwork.main) #{coinConfig.demoSiteUrlsByNetwork.main}
									else
<<<<<<< HEAD
										a(href="https://rpcexplorer.groestlcoin.org") https://rpcexplorer.groestlcoin.org

									div.mt-2
										- var demoSites = [];
										- demoSites.push({url:"https://rpcexplorer.groestlcoin.org", logoUrl:"/img/logo/grs.svg", title:"Groestlcoin Explorer"});
										- demoSites.push({url:"https://rpcexplorer-test.groestlcoin.org", logoUrl:"/img/logo/tgrs.svg", title:"Testnet Explorer"});

										each demoSite in demoSites
											a.mr-2(href=demoSite.url, title=demoSite.title)
												img(src=demoSite.logoUrl, alt=demoSite.title)

										a.mr-2(href="https://lnd-admin.groestlcoin.org", title="LND Admin")
											img(src=("/img/logo/lnd-admin.png"), style="width: 32px; height: 32px;", alt="LND Admin")

					div.col-md-7.text-md-right
						dl
							dd
								button.btn.btn-primary(type="button", data-toggle="modal", data-target="#exampleModalCenter")
									i.fas.fa-heart.mr-2
									span Support Project

		script(src="/js/jquery.min.js", integrity="sha384-vk5WoKIaW/vJyUAd9n/wmopsmNhiy+L2Z+SBxGYnUkunIxVxAv/UtMOhba/xskxh")
		script(src="/js/popper.min.js", integrity="sha384-Q6E9RHvbIyZFJoft+2mJbHaEWldlvI9IOYy5n3zV9zzTtmI3UksdQRVvoxMfooAo")
		script(src="/js/bootstrap.min.js", integrity="sha384-wfSDF2E50Y2D1uUdj0O3uMBJnjuUD4Ih7YwaYd1iqfktj0Uod8GCExl3Og8ifwB6")
		script(defer, src="/js/fontawesome.min.js", integrity="sha384-eVEQC9zshBn0rFj4+TU78eNA19HMNigMviK/PU/FFjLXqa/GKPgX58rvt5Z8PLs7")

		script(src="/js/highlight.min.js", integrity="sha384-xLrpH5gNLD6HMLgeDH1/p4FXigQ8T9mgNm+EKtCSXL0OJ5i1bnSi57dnwFuUMM9/")

		script(src="/js/site.js", integrity="sha384-4/UxV25z5d3QFVgqmQ1Aez9CEzXwGz5MbBctDnsoCg6twESX4Jn0wgkazFXUJFqR")

=======
										a.footer-link(href="https://bitcoinexplorer.org") https://bitcoinexplorer.org

									br

									a.footer-link(href="http://btcexpz7xlwrqknqw6p3bok6shf73qtkd6zxct4x4qta2ktvh7ntprad.onion", title="Tor v3 Hidden Service", data-bs-toggle="tooltip") btcexp….onion
									span.ms-1 (tor v3)
									+copyTextButton("http://btcexpz7xlwrqknqw6p3bok6shf73qtkd6zxct4x4qta2ktvh7ntprad.onion")
									
									div.mt-2
										- var demoSites = ["main", "test", "signet"];
										
										each demoSite in demoSites
											a.me-2(href=coinConfig.demoSiteUrlsByNetwork[demoSite], title=coinConfig.siteTitlesByNetwork[demoSite], data-bs-toggle="tooltip")
												img(src=coinConfig.logoUrlsByNetwork[demoSite], alt=coinConfig.siteTitlesByNetwork[demoSite], style="width: 40px; height: 40px;")
								
								

		
		+sharedScriptTags
		
>>>>>>> 0795566f
		script.
			document.addEventListener("DOMContentLoaded", function(event) {
				// enable tooltips everywhere
				var tooltipTriggerList = [].slice.call(document.querySelectorAll('[data-bs-toggle="tooltip"]'));
				var tooltipList = tooltipTriggerList.map(function (tooltipTriggerEl) {
					return new bootstrap.Tooltip(tooltipTriggerEl);
				});

				// enable popovers everywhere
				var popoverTriggerList = [].slice.call(document.querySelectorAll('[data-bs-toggle="popover"]'));
				var popoverList = popoverTriggerList.map(function (popoverTriggerEl) {
					return new bootstrap.Popover(popoverTriggerEl);
				});

				onLoad_tabSelection();
			});

		if (!homepage)
			script(src="./js/highlight.pack.js", integrity="sha384-OGoFdvlhYqw3L+BFpHxdz5136RO9tUlt7OZ2qQZ0N6Z9Qqx0rCQBsg9ko7X4vC64")
			script.
				document.addEventListener("DOMContentLoaded", function(event) {
					hljs.highlightAll();
				});

		if (process.env.BTCEXP_PLAUSIBLE_ANALYTICS_DOMAIN && process.env.BTCEXP_PLAUSIBLE_ANALYTICS_SCRIPT_URL)
			script(async defer data-domain=process.env.BTCEXP_PLAUSIBLE_ANALYTICS_DOMAIN src=process.env.BTCEXP_PLAUSIBLE_ANALYTICS_SCRIPT_URL)

			

		if (config.credentials.sentryUrl && config.credentials.sentryUrl.length > 0)
			script(src="./js/sentry.min.js", integrity="sha384-da/Bo2Ah6Uw3mlhl6VINMblg2SyGbSnULKrukse3P5D9PTJi4np9HoKvR19D7zOL", crossorigin="anonymous")
			script.
				Sentry.init({ dsn: '#{config.credentials.sentryUrl}' });

		if (config.credentials.googleAnalyticsTrackingId && config.credentials.googleAnalyticsTrackingId.trim().length > 0)
			script(async, src=("https://www.googletagmanager.com/gtag/js?id=" + config.credentials.googleAnalyticsTrackingId))
			script.
				window.dataLayer = window.dataLayer || [];
				function gtag(){dataLayer.push(arguments);}
				gtag('js', new Date());

				gtag('config', '#{config.credentials.googleAnalyticsTrackingId}');


		block endOfBody<|MERGE_RESOLUTION|>--- conflicted
+++ resolved
@@ -8,44 +8,28 @@
 		meta(name="csrf-token", content=csrfToken)
 		meta(name="viewport", content="width=device-width, initial-scale=1, maximum-scale=1, user-scalable=0, shrink-to-fit=no")
 
-<<<<<<< HEAD
-		link(rel="stylesheet", href="/css/fonts.css", integrity="sha384-XOmmu8j3C2MFUXRVGg8VWYNwlhEkSNb0rW/4e7bi3F56S6PejEmBUQDGZofQyjbL")
-		link(rel="stylesheet", href="/css/highlight.min.css", integrity="sha384-zhIsEafzyQWHSoMCQ4BfT8ZlRXQyIFwAHAJn32PNdsb8n6tVysGZSLpEEIvCskw4")
-
-
-		if (session.uiTheme && session.uiTheme == "dark")
-			link(rel="stylesheet", href="/css/bootstrap-dark.min.css", integrity="sha384-yHrdw+uFPe64ykHEYlYL2lmT0s+veKi1+lmxNqB3jVMOl9iX0h9xDLxcgtFtiV6M")
-			link(rel="stylesheet", href="/css/dark-touchups.css")
-
-		else
-			link(rel="stylesheet", href="/css/bootstrap.min.css", integrity="sha384-QO/VzYasHIIVEtFdqGXHU2wxSK0pjVxX4mrM68IQhYpi0vTCM0ZIuV/KQbPZMfXg")
-
-
-		link(rel='stylesheet', href='/css/styling.css')
-=======
-		meta(name="description" content="Open-source, easy-to-use, educational Bitcoin explorer whose only dependency is your Bitcoin Core node.")
-		
+		meta(name="description" content="Open-source, easy-to-use, educational Groestlcoin explorer whose only dependency is your Groestlcoin Core node.")
+
 		if (!homepage)
 			link(rel="stylesheet", href=`./style/highlight.min.css?v=${appVersion}`, integrity="sha384-s4RLYRjGGbVqKOyMGGwfxUTMOO6D7r2eom7hWZQ6BjK2Df4ZyfzLXEkonSm0KLIQ")
 
 
 		+themeCss
-		
->>>>>>> 0795566f
-
-		link(id="canonical" rel="canonical" href="https://bitcoinexplorer.org")
-
-		meta(property="og:title" content=(metaTitle != undefined ? metaTitle : "BitcoinExplorer.org - Open-Source Bitcoin Explorer"))
-		meta(property="og:description" content=(metaDesc != undefined ? metaDesc : "Open-source, easy-to-use, educational Bitcoin explorer whose only dependency is your Bitcoin Core node."))
-		meta(property="og:image" content="https://bitcoinexplorer.org/img/preview.png")
+
+
+		link(id="canonical" rel="canonical" href="https://rpcexplorer.groestlcoin.org")
+
+		meta(property="og:title" content=(metaTitle != undefined ? metaTitle : "rpcexplorer.groestlcoin.org - Open-Source Groestlcoin Explorer"))
+		meta(property="og:description" content=(metaDesc != undefined ? metaDesc : "Open-source, easy-to-use, educational Groestlcoin explorer whose only dependency is your Groestlcoin Core node."))
+		meta(property="og:image" content="https://rpcexplorer.groestlcoin.org/img/preview.png")
 
 		meta(property="twitter:card" content="summary_large_image")
-		meta(property="twitter:site" content="@BitcoinExplorer")
-		meta(property="twitter:creator" content="@BitcoinExplorer")
-		meta(property="twitter:title" content=(metaTitle != undefined ? metaTitle : "BitcoinExplorer.org"))
-		meta(property="twitter:description" content=(metaDesc != undefined ? metaDesc : "Open-source, easy-to-use, educational Bitcoin explorer whose only dependency is your Bitcoin Core node."))
-		meta(property="twitter:image:src" content=(metaImgUrl != undefined ? metaImgUrl : "https://bitcoinexplorer.org/img/preview.png"))
-		meta(property="twitter:domain" content="bitcoinexplorer.org")
+		meta(property="twitter:site" content="@GroestlcoinTeam")
+		meta(property="twitter:creator" content="@GroestlcoinTeam")
+		meta(property="twitter:title" content=(metaTitle != undefined ? metaTitle : "rpcexplorer.groestlcoin.org"))
+		meta(property="twitter:description" content=(metaDesc != undefined ? metaDesc : "Open-source, easy-to-use, educational Groestlcoin explorer whose only dependency is your Groestlcoin Core node."))
+		meta(property="twitter:image:src" content=(metaImgUrl != undefined ? metaImgUrl : "https://rpcexplorer.groestlcoin.org/img/preview.png"))
+		meta(property="twitter:domain" content="rpcexplorer.groestlcoin.org")
 
 		link(rel="apple-touch-icon", sizes="180x180", href="./img/logo/apple-touch-icon.png")
 		link(rel="icon", type="image/png", sizes="32x32", href="./img/logo/favicon-32x32.png")
@@ -53,8 +37,8 @@
 		link(rel="manifest", href="./img/logo/site.webmanifest")
 		link(rel="mask-icon", href="./img/logo/safari-pinned-tab.svg", color="#f7931a")
 		link(rel="shortcut icon", href="./img/logo/favicon.ico")
-		meta(name="apple-mobile-web-app-title", content="BTC Explorer")
-		meta(name="application-name", content="BTC Explorer")
+		meta(name="apple-mobile-web-app-title", content="GRS Explorer")
+		meta(name="application-name", content="GRS Explorer")
 		meta(name="msapplication-TileColor", content="#022e70")
 		meta(name="msapplication-config", content="./img/logo/browserconfig.xml")
 		meta(name="theme-color" content="#022e70")
@@ -64,17 +48,10 @@
 		block headContent
 			title Explorer
 
-<<<<<<< HEAD
-	body.bg-dark
-		nav.navbar.navbar-expand-lg.navbar-dark.bg-dark
-			div.container
-				a.navbar-brand(href="/")
-=======
 	body.bg-header-footer
 		nav.navbar.navbar-expand-md.navbar-dark.bg-header-footer
 			.container
 				a.navbar-brand(href="./")
->>>>>>> 0795566f
 					span
 						if (coinConfig.logoUrlsByNetwork && coinConfig.logoUrlsByNetwork[activeBlockchain])
 							img.header-image(src=coinConfig.logoUrlsByNetwork[activeBlockchain], alt="logo")
@@ -84,21 +61,12 @@
 						if (coinConfig.siteTitlesByNetwork && coinConfig.siteTitlesByNetwork[activeBlockchain])
 							span.fw-light #{coinConfig.siteTitlesByNetwork[activeBlockchain]}
 						else
-<<<<<<< HEAD
-							span Groestlcoin Explorer
-
-				button.navbar-toggler.navbar-toggler-right(type="button", data-toggle="collapse", data-target="#navbarNav", aria-label="collapse navigation")
-					span.navbar-toggler-icon
-
-				div.collapse.navbar-collapse(id="navbarNav")
-=======
-							span.fw-light Bitcoin Explorer
-						
+							span.fw-light Groestlcoin Explorer
+
 				button.navbar-toggler.navbar-toggler-end(type="button", data-bs-toggle="collapse", data-bs-target="#navbarNav", aria-label="collapse navigation")
 					span.navbar-toggler-icon
-					
+
 				.collapse.navbar-collapse(id="navbarNav")
->>>>>>> 0795566f
 					if (rpcClient)
 						ul.navbar-nav.me-auto
 							if (false)
@@ -110,92 +78,11 @@
 								- var chainName = activeBlockchain == "test" ? "testnet" : activeBlockchain
 
 								li.nav-item
-<<<<<<< HEAD
-									a.nav-link.text-warning(title=`Current node's chain: ${activeBlockchain}` data-toggle="tooltip") [#{chainName}]
-
-							if (config.siteTools)
-								li.nav-item.dropdown
-									a.nav-link.dropdown-toggle(href="javascript:void(0)", role="button", data-toggle="dropdown", aria-haspopup="true", aria-expanded="false")
-										span  Tools
-									div.dropdown-menu.shadow(aria-label="Tools Items")
-										each itemIndex in config.site.prioritizedToolIdsList
-											- var item = config.siteTools[itemIndex];
-
-											a.dropdown-item(href=item.url)
-												i(class=item.fontawesome, style="width: 20px; margin-right: 10px;")
-												span  #{item.name}
-
-							if (config.site.header.dropdowns)
-								each dropdown, ddIndex in config.site.header.dropdowns
-									li.nav-item.dropdown
-										a.nav-link.dropdown-toggle(href="javascript:void(0)", role="button", data-toggle="dropdown", aria-haspopup="true", aria-expanded="false")
-											span  #{dropdown.title}
-										div.dropdown-menu.shadow(aria-label=(dropdown.title + " Items"))
-											each dropdownLink in dropdown.links
-												a.dropdown-item(href=dropdownLink.url)
-													if (dropdownLink.imgUrl)
-														img(src=dropdownLink.imgUrl, style="width: 24px; height: 24px; margin-right: 8px;", alt=dropdownLink.name)
-													span  #{dropdownLink.name}
-
-
-						form.form-inline.mr-3(method="post", action="/search")
-							input(type="hidden", name="_csrf", value=csrfToken)
-							div.input-group.input-group-sm
-								input.form-control.form-control-sm(type="text", name="query", placeholder="block height/hash, txid, address", value=(query))
-								div.input-group-append
-									button.btn.btn-primary(type="submit")
-										i.fas.fa-search
-
-						ul.navbar-nav
-							li.nav-item.dropdown
-								a.nav-link.dropdown-toggle(href="javascript:void(0)", role="button", data-toggle="dropdown", aria-haspopup="true", aria-expanded="false")
-									span  Admin Tools
-								div.dropdown-menu.dropdown-menu-right.shadow(aria-label="Admin Tools Items")
-									a.dropdown-item(href="/admin") Admin Dashboard
-
-							li.nav-item.dropdown
-								a.nav-link.dropdown-toggle(href="javascript:void(0)", id="navbarDropdown", role="button", data-toggle="dropdown", aria-haspopup="true", aria-expanded="false")
-									i.fas.fa-cog.mr-1
-								div.dropdown-menu.dropdown-menu-right.shadow(aria-labelledby="navbarDropdown")
-									if (coinConfig.currencyUnits)
-										span.dropdown-header Currency Units
-										each item in coinConfig.currencyUnits
-											if (item.type == "native" || (config.queryExchangeRates && !config.privacyMode))
-												a.dropdown-item(href=("/changeSetting?name=currencyFormatType&value=" + item.values[0]))
-													each valueName in item.values
-														if (currencyFormatType == valueName)
-															i.fas.fa-check
-													span  #{item.name}
-
-									span.dropdown-header Theme
-									a.dropdown-item(href="/changeSetting?name=uiTheme&value=light")
-										if (session.uiTheme == "light" || session.uiTheme == "")
-											i.fas.fa-check
-										span  Light
-									a.dropdown-item(href="/changeSetting?name=uiTheme&value=dark")
-										if (session.uiTheme == "dark")
-											i.fas.fa-check
-										span  Dark
-
-		if (host && port && !homepage && config.site.header.showToolsSubheader)
-			div.container.mb-2.pt-2.d-lg-block.d-none.border-top(id="sub-menu", style="")
-				ul.nav
-					each itemIndex in config.site.subHeaderToolsList
-						- var item = config.siteTools[itemIndex];
-						li.nav-item
-							a.nav-link.text-white.px-2.text-decoration-underline.mr-3(href=item.url)
-								i.mr-1(class=item.fontawesome)
-								span #{item.name}
-
-		- var bodyBgColor = "#f8f9fa;";
-		if (session.uiTheme && session.uiTheme == "dark")
-			- bodyBgColor = "#0c0c0c;";
-=======
 									span.badge.bg-primary(style="margin-top: 0.75rem;", title=`Current node's chain: ${activeBlockchain}` data-bs-toggle="tooltip") #{chainName}
 
-							
-							
-						
+
+
+
 
 						ul.navbar-nav
 							if (config.demoSite && homepage)
@@ -203,19 +90,19 @@
 									a.nav-link.dropdown-toggle.bg-header-footer-highlight.rounded(href="javascript:void(0)", role="button", data-bs-toggle="dropdown", aria-haspopup="true", aria-expanded="false")
 										span.fa-layers.fa-fw.me-2.ms-1
 											i.fas.fa-circle.fa-lg.text-white(data-fa-transform="shrink-2")
-											i.fab.fa-bitcoin.fa-lg(style=`color: ${coinConfig.coinColorsByNetwork[activeBlockchain]}`)
+											i.fas.fa-grip-vertical.fa-lg(style=`color: ${coinConfig.coinColorsByNetwork[activeBlockchain]}`)
 
 									div.dropdown-menu.dropdown-menu-end.shadow(aria-label="Demo Sites")
 										span.dropdown-header Public Demo Sites
 
 										- var demoSites = ["main", "test", "signet"];
-										
+
 										each demoSite in demoSites
 											a.dropdown-item(href=coinConfig.demoSiteUrlsByNetwork[demoSite])
 												span.fa-layers.fa-fw.ms-2
 													i.fas.fa-circle.fa-lg.me-2.text-white(data-fa-transform="shrink-2")
-													i.fab.fa-bitcoin.fa-lg.me-2(style=`color: ${coinConfig.coinColorsByNetwork[demoSite]}`)
-												
+													i.fas.fa-grip-vertical.fa-lg.me-2(style=`color: ${coinConfig.coinColorsByNetwork[demoSite]}`)
+
 												| #{coinConfig.siteTitlesByNetwork[demoSite].replace("Explorer", "").replace("Bitcoin", "Mainnet")}
 
 							if (config.siteTools)
@@ -239,13 +126,13 @@
 													span  #{item.name}
 
 							li.nav-item.dropdown.me-0.me-md-3.mt-2.mt-md-0.text-center.text-md-start
-								a.nav-link.rounded.bg-header-footer-highlight.text-white.dropdown-toggle(href="javascript:void(0)", id="navbarDropdown", role="button", data-bs-toggle="dropdown", aria-haspopup="true", aria-expanded="false") 
+								a.nav-link.rounded.bg-header-footer-highlight.text-white.dropdown-toggle(href="javascript:void(0)", id="navbarDropdown", role="button", data-bs-toggle="dropdown", aria-haspopup="true", aria-expanded="false")
 									i.fas.fa-cog.me-2.ms-1
-								
+
 								.dropdown-menu.dropdown-menu-end.shadow(aria-labelledby="navbarDropdown")
 									span.dropdown-header Display Currency
 
-									- var items = ["BTC", "sat"];
+									- var items = ["GRS", "gro"];
 									if (config.queryExchangeRates && global.exchangeRates)
 										- items.push("local");
 
@@ -278,13 +165,13 @@
 									a.dropdown-item(href=`./user-settings`) More settings...
 
 
-							
+
 
 				form.form-inline.d-none.d-lg-inline(method="post", action="./search", style="width: 325px;")
 					input(type="hidden", name="_csrf", value=csrfToken)
 					.input-group.input-group
 						input.form-control.form-control(type="text", name="query", placeholder="block height/hash, txid, address", value=(query))
-						
+
 						button.btn.btn-primary(type="submit")
 							i.fas.fa-search
 
@@ -292,11 +179,10 @@
 					input(type="hidden", name="_csrf", value=csrfToken)
 					.input-group.input-group
 						input.form-control.form-control(type="text", name="query", placeholder="height/hash/txid...", value=(query))
-						
+
 						button.btn.btn-primary(type="submit")
 							i.fas.fa-search
-		
->>>>>>> 0795566f
+
 
 
 		div.pb-4.pt-3.pt-md-4.bg-main
@@ -306,13 +192,8 @@
 
 					div.alert.alert-danger
 						- var errorText = `This page encountered ${pageErrors.length.toLocaleString()} error${pageErrors.length == 1 ? "" : "s"}:`;
-<<<<<<< HEAD
-						span.font-weight-bold #{errorText}
-						a(href="javascript:void(0)", data-toggle="modal", data-target="#pageErrorsModal") Error details
-=======
-						span.fw-bold #{errorText} 
+						span.fw-bold #{errorText}
 						a(href="javascript:void(0)", data-bs-toggle="modal", data-bs-target="#pageErrorsModal") Error details
->>>>>>> 0795566f
 
 				if (userMessageMarkdown)
 					div.alert(class=(userMessageType ? `alert-${userMessageType}` : "alert-warning"), role="alert")
@@ -323,39 +204,11 @@
 					div.alert(class=(userMessageType ? `alert-${userMessageType}` : "alert-warning"), role="alert")
 						span #{userMessage}
 
-<<<<<<< HEAD
-
-=======
->>>>>>> 0795566f
 				div(style="min-height: 500px;")
 					block content
 
 				div(style="margin-bottom: 30px;")
 
-<<<<<<< HEAD
-				if (config.demoSite && !crawlerBot)
-					include ./includes/donation-modal.pug
-
-		footer.footer.border-top.border-primary.bg-dark.pt-3.pb-1.px-3.text-white(style="border-width: 5px !important;")
-			div.container
-				div.row
-					div.col-md-5
-						dl
-							dt Source
-							dd
-								a(href="https://github.com/groestlcoin/grs-rpc-explorer") github.com/groestlcoin/grs-rpc-explorer
-
-								if (global.sourcecodeProjectMetadata)
-									div.mt-2
-										a.btn.btn-primary.btn-sm.mr-3.mb-1.text-decoration-none(href="https://github.com/groestlcoin/grs-rpc-explorer")
-											i.fas.fa-star.mr-2
-											span.mr-2 Star
-											span.badge.bg-white.text-dark #{global.sourcecodeProjectMetadata.stargazers_count}
-
-										a.btn.btn-primary.btn-sm.mr-3.mb-1.text-decoration-none(href="https://github.com/groestlcoin/grs-rpc-explorer/fork")
-											i.fas.fa-code-branch.mr-2
-											span.mr-2 Fork
-=======
 		footer.footer.border-top.border-primary.bg-header-footer.pt-3.pb-1.px-3.text-white(style="border-width: 5px !important;")
 			.container
 				.row.mb-5
@@ -365,7 +218,7 @@
 							a.btn.fa-lg.bg-header-footer-highlight.me-2(href=`./changeSetting?name=uiTheme&value=${darkTheme ? "light" : "dark"}`, title=`Active Theme: <b>${darkTheme ? "Dark" : "Light"}</b><br/>Click to switch to <b>${darkTheme ? "Light" : "Dark"}</b>`, data-bs-toggle="tooltip", data-bs-html="true")
 
 								i.fas.fa-sun.text-warning.me-1
-								
+
 								span.me-1
 									if (darkTheme)
 										i.fas.fa-toggle-on.text-primary
@@ -385,72 +238,59 @@
 									a.dropdown-item(href="./admin/dashboard") Dashboard
 									a.dropdown-item(href="./admin/app-stats") App Stats
 									a.dropdown-item(href="./admin/os-stats") OS Stats
-							
-								
+
+
 					.col-5
 						.text-end
 							span(style="font-size: 1.5rem;")
 								if (global.sourcecodeProjectMetadata)
-									a.text-white.mb-1.me-3(href="https://github.com/janoside/btc-rpc-explorer", title="View source code on Github", data-bs-toggle="tooltip")
+									a.text-white.mb-1.me-3(href="https://github.com/groestlcoin/grs-rpc-explorer", title="View source code on Github", data-bs-toggle="tooltip")
 										i.fab.fa-github
 
-								a.text-danger.mb-1.me-3(href="https://donate.bitcoinexplorer.org", target="_blank", title="Support this project with a donation", data-bs-toggle="tooltip")
+								a.text-danger.mb-1.me-3(href="https://www.groestlcoin.org/donations/", target="_blank", title="Support this project with a donation", data-bs-toggle="tooltip")
 									i.fas.fa-heart.text-danger
 
-								a.text-white.mb-1(href="https://twitter.com/BitcoinExplorer", target="_blank", title="Follow @BitcoinExplorer on Twitter", data-bs-toggle="tooltip")
+								a.text-white.mb-1(href="https://twitter.com/GroestlcoinTeam", target="_blank", title="Follow @GroestlcoinTeam on Twitter", data-bs-toggle="tooltip")
 									i.fab.fa-twitter.text-twitter
 
 
-				
+
 				if (!crawlerBot)
 					.mb-4
 						iframe(id="quoteIframe", src="./snippet/quote/random", onload="iframeLoaded('quoteIframe');", scrolling="no", height="0", style="width: 100%;")
 
 				hr
 
-				
+
 				.row.mt-4.mb-6
 					.col-lg-4
 						.mb-4
 							h6 Project
 
 							.ms-2
-								a.footer-link(href="https://github.com/janoside/btc-rpc-explorer") github.com/janoside/btc-rpc-explorer
-									
+								a.footer-link(href="https://github.com/groestlcoin/grs-rpc-explorer") github.com/groestlcoin/grs-rpc-explorer
+
 								if (global.sourcecodeProjectMetadata)
 									div.mt-2
-										a.btn.btn-primary.btn-sm.me-3.mb-1.text-decoration-none(href="https://github.com/janoside/btc-rpc-explorer")
+										a.btn.btn-primary.btn-sm.me-3.mb-1.text-decoration-none(href="https://github.com/groestlcoin/grs-rpc-explorer")
 											i.fas.fa-star.fontawesome-shadow.text-warning.me-2
 											span.badge.bg-white.text-dark #{global.sourcecodeProjectMetadata.stargazers_count}
 
-										a.btn.btn-primary.btn-sm.me-3.mb-1.text-decoration-none(href="https://github.com/janoside/btc-rpc-explorer/fork")
+										a.btn.btn-primary.btn-sm.me-3.mb-1.text-decoration-none(href="https://github.com/groestlcoin/grs-rpc-explorer/fork")
 											i.fas.fa-code-branch.fontawesome-shadow.me-2
->>>>>>> 0795566f
 											span.badge.bg-white.text-dark #{global.sourcecodeProjectMetadata.forks_count}
 
 					.col-lg-4
 						.mb-4
 							h6 App Details
 
-<<<<<<< HEAD
-
-							dt App Details
-							dd
+							.ms-2
 								span version: #{global.appVersion}
 								if (sourcecodeVersion)
 									br
 									span commit:
-										a(href=("https://github.com/groestlcoin/grs-rpc-explorer/commit/" + sourcecodeVersion)) #{sourcecodeVersion}
-
-=======
-							.ms-2
-								span version: #{global.appVersion}
-								if (sourcecodeVersion)
-									br
-									span commit: 
-										a.footer-link(href=`https://github.com/janoside/btc-rpc-explorer/commit/${sourcecodeVersion}`) #{sourcecodeVersion}
-								
->>>>>>> 0795566f
+										a.footer-link(href=`https://github.com/groestlcoin/grs-rpc-explorer/commit/${sourcecodeVersion}`) #{sourcecodeVersion}
+
 								br
 								span released: #{sourcecodeDate}
 								span(style="font-size: 0.9em;")  (
@@ -466,59 +306,26 @@
 									if (coinConfig.demoSiteUrlsByNetwork && coinConfig.demoSiteUrlsByNetwork.main)
 										a.footer-link(href=coinConfig.demoSiteUrlsByNetwork.main) #{coinConfig.demoSiteUrlsByNetwork.main}
 									else
-<<<<<<< HEAD
-										a(href="https://rpcexplorer.groestlcoin.org") https://rpcexplorer.groestlcoin.org
-
-									div.mt-2
-										- var demoSites = [];
-										- demoSites.push({url:"https://rpcexplorer.groestlcoin.org", logoUrl:"/img/logo/grs.svg", title:"Groestlcoin Explorer"});
-										- demoSites.push({url:"https://rpcexplorer-test.groestlcoin.org", logoUrl:"/img/logo/tgrs.svg", title:"Testnet Explorer"});
-
-										each demoSite in demoSites
-											a.mr-2(href=demoSite.url, title=demoSite.title)
-												img(src=demoSite.logoUrl, alt=demoSite.title)
-
-										a.mr-2(href="https://lnd-admin.groestlcoin.org", title="LND Admin")
-											img(src=("/img/logo/lnd-admin.png"), style="width: 32px; height: 32px;", alt="LND Admin")
-
-					div.col-md-7.text-md-right
-						dl
-							dd
-								button.btn.btn-primary(type="button", data-toggle="modal", data-target="#exampleModalCenter")
-									i.fas.fa-heart.mr-2
-									span Support Project
-
-		script(src="/js/jquery.min.js", integrity="sha384-vk5WoKIaW/vJyUAd9n/wmopsmNhiy+L2Z+SBxGYnUkunIxVxAv/UtMOhba/xskxh")
-		script(src="/js/popper.min.js", integrity="sha384-Q6E9RHvbIyZFJoft+2mJbHaEWldlvI9IOYy5n3zV9zzTtmI3UksdQRVvoxMfooAo")
-		script(src="/js/bootstrap.min.js", integrity="sha384-wfSDF2E50Y2D1uUdj0O3uMBJnjuUD4Ih7YwaYd1iqfktj0Uod8GCExl3Og8ifwB6")
-		script(defer, src="/js/fontawesome.min.js", integrity="sha384-eVEQC9zshBn0rFj4+TU78eNA19HMNigMviK/PU/FFjLXqa/GKPgX58rvt5Z8PLs7")
-
-		script(src="/js/highlight.min.js", integrity="sha384-xLrpH5gNLD6HMLgeDH1/p4FXigQ8T9mgNm+EKtCSXL0OJ5i1bnSi57dnwFuUMM9/")
-
-		script(src="/js/site.js", integrity="sha384-4/UxV25z5d3QFVgqmQ1Aez9CEzXwGz5MbBctDnsoCg6twESX4Jn0wgkazFXUJFqR")
-
-=======
-										a.footer-link(href="https://bitcoinexplorer.org") https://bitcoinexplorer.org
+										a.footer-link(href="https://rpcexplorer.groestlcoin.org") https://rpcexplorer.groestlcoin.org
 
 									br
 
 									a.footer-link(href="http://btcexpz7xlwrqknqw6p3bok6shf73qtkd6zxct4x4qta2ktvh7ntprad.onion", title="Tor v3 Hidden Service", data-bs-toggle="tooltip") btcexp….onion
 									span.ms-1 (tor v3)
 									+copyTextButton("http://btcexpz7xlwrqknqw6p3bok6shf73qtkd6zxct4x4qta2ktvh7ntprad.onion")
-									
+
 									div.mt-2
 										- var demoSites = ["main", "test", "signet"];
-										
+
 										each demoSite in demoSites
 											a.me-2(href=coinConfig.demoSiteUrlsByNetwork[demoSite], title=coinConfig.siteTitlesByNetwork[demoSite], data-bs-toggle="tooltip")
 												img(src=coinConfig.logoUrlsByNetwork[demoSite], alt=coinConfig.siteTitlesByNetwork[demoSite], style="width: 40px; height: 40px;")
-								
-								
-
-		
+
+
+
+
 		+sharedScriptTags
-		
->>>>>>> 0795566f
+
 		script.
 			document.addEventListener("DOMContentLoaded", function(event) {
 				// enable tooltips everywhere
@@ -546,7 +353,7 @@
 		if (process.env.BTCEXP_PLAUSIBLE_ANALYTICS_DOMAIN && process.env.BTCEXP_PLAUSIBLE_ANALYTICS_SCRIPT_URL)
 			script(async defer data-domain=process.env.BTCEXP_PLAUSIBLE_ANALYTICS_DOMAIN src=process.env.BTCEXP_PLAUSIBLE_ANALYTICS_SCRIPT_URL)
 
-			
+
 
 		if (config.credentials.sentryUrl && config.credentials.sentryUrl.length > 0)
 			script(src="./js/sentry.min.js", integrity="sha384-da/Bo2Ah6Uw3mlhl6VINMblg2SyGbSnULKrukse3P5D9PTJi4np9HoKvR19D7zOL", crossorigin="anonymous")
