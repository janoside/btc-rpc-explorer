doctype html
html(lang="en")
	head
		meta(charset="utf-8")
		base(href="/btc-rpc-explorer/")
		meta(name="csrf-token", content=csrfToken)
		meta(name="viewport", content="width=device-width, initial-scale=1, maximum-scale=1, user-scalable=0, shrink-to-fit=no")
		
		link(rel="stylesheet", href="./css/fonts.css", integrity="sha384-x15xbcNYYQArm8ehkQT4AGbL0JPHdCtZAMTeLJlQHf6HcTh6tGr1pKbUQd4siap0")
		link(rel="stylesheet", href="./css/highlight.min.css", integrity="sha384-zhIsEafzyQWHSoMCQ4BfT8ZlRXQyIFwAHAJn32PNdsb8n6tVysGZSLpEEIvCskw4")


		if (session.uiTheme && session.uiTheme == "dark")
			link(rel="stylesheet", href="./css/bootstrap-dark.min.css", integrity="sha384-yHrdw+uFPe64ykHEYlYL2lmT0s+veKi1+lmxNqB3jVMOl9iX0h9xDLxcgtFtiV6M")
			link(rel="stylesheet", href="./css/dark-touchups.css")
				
		else
			link(rel="stylesheet", href="./css/bootstrap.min.css", integrity="sha384-QO/VzYasHIIVEtFdqGXHU2wxSK0pjVxX4mrM68IQhYpi0vTCM0ZIuV/KQbPZMfXg")

		
		link(rel='stylesheet', href='./css/styling.css')

		link(rel="icon", type="image/png", href=("./img/logo/" + config.coin.toLowerCase() + ".png"))

		include includes/debug-overrides.pug

		block headContent
			title Explorer
		
	body.bg-dark
		nav.navbar.navbar-expand-lg.navbar-dark.bg-dark
			div.container
				a.navbar-brand(href="./")
					span
						if (coinConfig.logoUrlsByNetwork && coinConfig.logoUrlsByNetwork[activeBlockchain])
							img.header-image(src=coinConfig.logoUrlsByNetwork[activeBlockchain], alt="logo")
						else
							img.header-image(src="./img/logo/btc.svg", alt="logo")

						if (coinConfig.siteTitlesByNetwork && coinConfig.siteTitlesByNetwork[activeBlockchain])
							span #{coinConfig.siteTitlesByNetwork[activeBlockchain]}
						else
							span Bitcoin Explorer
						
				button.navbar-toggler.navbar-toggler-right(type="button", data-toggle="collapse", data-target="#navbarNav", aria-label="collapse navigation")
					span.navbar-toggler-icon
					
				div.collapse.navbar-collapse(id="navbarNav")
					if (rpcClient)
						ul.navbar-nav.mr-auto
							if (false)
								li.nav-item
									a.nav-link(href="./about")
										span About

							if (activeBlockchain != "main")
								- var chainName = activeBlockchain == "test" ? "testnet" : activeBlockchain

								li.nav-item
									a.nav-link.text-warning(title=`Current node's chain: ${activeBlockchain}` data-toggle="tooltip") [#{chainName}]

							if (config.siteTools)
								li.nav-item.dropdown
									a.nav-link.dropdown-toggle(href="javascript:void(0)", role="button", data-toggle="dropdown", aria-haspopup="true", aria-expanded="false") 
										span  Tools
									div.dropdown-menu.shadow(aria-label="Tools Items")
										each itemIndex in config.site.prioritizedToolIdsList
											- var item = config.siteTools[itemIndex];

											a.dropdown-item(href=item.url)
												i(class=item.fontawesome, style="width: 20px; margin-right: 10px;")
												span  #{item.name}

							if (config.site.header.dropdowns)
								each dropdown, ddIndex in config.site.header.dropdowns
									li.nav-item.dropdown
										a.nav-link.dropdown-toggle(href="javascript:void(0)", role="button", data-toggle="dropdown", aria-haspopup="true", aria-expanded="false") 
											span  #{dropdown.title}
										div.dropdown-menu.shadow(aria-label=(dropdown.title + " Items"))
											each dropdownLink in dropdown.links
												a.dropdown-item(href=dropdownLink.url)
													if (dropdownLink.imgUrl)
														img(src=dropdownLink.imgUrl, style="width: 24px; height: 24px; margin-right: 8px;", alt=dropdownLink.name)
													span  #{dropdownLink.name}

							
						form.form-inline.mr-3(method="post", action="./search")
							input(type="hidden", name="_csrf", value=csrfToken)
							div.input-group.input-group-sm
								input.form-control.form-control-sm(type="text", name="query", placeholder="block height/hash, txid, address", value=(query))
								div.input-group-append
									button.btn.btn-primary(type="submit")
										i.fas.fa-search

						ul.navbar-nav
							li.nav-item.dropdown
								a.nav-link.dropdown-toggle(href="javascript:void(0)", role="button", data-toggle="dropdown", aria-haspopup="true", aria-expanded="false") 
									span  Admin Tools
								div.dropdown-menu.dropdown-menu-right.shadow(aria-label="Admin Tools Items")
									a.dropdown-item(href="./admin") Admin Dashboard

							li.nav-item.dropdown
								a.nav-link.dropdown-toggle(href="javascript:void(0)", id="navbarDropdown", role="button", data-toggle="dropdown", aria-haspopup="true", aria-expanded="false") 
									i.fas.fa-cog.mr-1 
								div.dropdown-menu.dropdown-menu-right.shadow(aria-labelledby="navbarDropdown")
									if (coinConfig.currencyUnits)
										span.dropdown-header Currency Units
										each item in coinConfig.currencyUnits
											if (item.type == "native" || (config.queryExchangeRates && !config.privacyMode))
												a.dropdown-item(href=("./changeSetting?name=currencyFormatType&value=" + item.values[0]))
													each valueName in item.values
														if (currencyFormatType == valueName)
															i.fas.fa-check
													span  #{item.name}

									span.dropdown-header Theme
									a.dropdown-item(href="./changeSetting?name=uiTheme&value=light")
										if (session.uiTheme == "light" || session.uiTheme == "")
											i.fas.fa-check
										span  Light
									a.dropdown-item(href="./changeSetting?name=uiTheme&value=dark")
										if (session.uiTheme == "dark")
											i.fas.fa-check
										span  Dark
		
		if (host && port && !homepage && config.site.header.showToolsSubheader)
			div.container.mb-2.pt-2.d-lg-block.d-none.border-top(id="sub-menu", style="")
				ul.nav
					each itemIndex in config.site.subHeaderToolsList
						- var item = config.siteTools[itemIndex];
						li.nav-item
							a.nav-link.text-white.px-2.text-decoration-underline.mr-3(href=item.url)
								i.mr-1(class=item.fontawesome)
								span #{item.name}
		
		- var bodyBgColor = "#f8f9fa;";
		if (session.uiTheme && session.uiTheme == "dark")
			- bodyBgColor = "#0c0c0c;";

		div.pb-4.pt-3.pt-md-4(style=("background-color: " + bodyBgColor))
			div.container.px-2.px-sm-3
				if (pageErrors && pageErrors.length > 0)
					include includes/page-errors-modal.pug

					div.alert.alert-danger
						- var errorText = `This page encountered ${pageErrors.length.toLocaleString()} error${pageErrors.length == 1 ? "" : "s"}:`;
						span.font-weight-bold #{errorText} 
						a(href="javascript:void(0)", data-toggle="modal", data-target="#pageErrorsModal") Error details

				if (userMessageMarkdown)
					div.alert(class=(userMessageType ? `alert-${userMessageType}` : "alert-warning"), role="alert")
						div.user-message-markdown
							| !{marked(userMessageMarkdown)}

				if (userMessage)
					div.alert(class=(userMessageType ? `alert-${userMessageType}` : "alert-warning"), role="alert")
						span #{userMessage}
							
				
				div(style="min-height: 500px;")
					block content

				div(style="margin-bottom: 30px;")

				if (config.demoSite && !crawlerBot)
					include ./includes/donation-modal.pug

		footer.footer.border-top.border-primary.bg-dark.pt-3.pb-1.px-3.text-white(style="border-width: 5px !important;")
			div.container
				div.row
					div.col-md-5
						dl
							dt Source
							dd
								a(href="https://github.com/janoside/btc-rpc-explorer") github.com/janoside/btc-rpc-explorer
								
								if (global.sourcecodeProjectMetadata)
									div.mt-2
										a.btn.btn-primary.btn-sm.mr-3.mb-1.text-decoration-none(href="https://github.com/janoside/btc-rpc-explorer")
											i.fas.fa-star.mr-2
											span.mr-2 Star 
											span.badge.bg-white.text-dark #{global.sourcecodeProjectMetadata.stargazers_count}

										a.btn.btn-primary.btn-sm.mr-3.mb-1.text-decoration-none(href="https://github.com/janoside/btc-rpc-explorer/fork")
											i.fas.fa-code-branch.mr-2
											span.mr-2 Fork 
											span.badge.bg-white.text-dark #{global.sourcecodeProjectMetadata.forks_count}


							
							dt App Details
							dd
								span version: #{global.appVersion}
								if (sourcecodeVersion)
									br
									span commit: 
										a(href=("https://github.com/janoside/btc-rpc-explorer/commit/" + sourcecodeVersion)) #{sourcecodeVersion}
								
								br
								span released: #{sourcecodeDate}
								span(style="font-size: 0.9em;")  (
									a(href="./changelog") changelog
									span )

							if (config.demoSite)
								dt Public Demos
								dd
									if (coinConfig.demoSiteUrl)
										a(href=coinConfig.demoSiteUrl) #{coinConfig.demoSiteUrl}
									else
										a(href="https://explorer.btc21.org") https://explorer.btc21.org
									
									div.mt-2
										- var demoSites = [];
										- demoSites.push({url:"https://explorer.btc21.org", logoUrl:"./img/logo/btc.svg", title:"Bitcoin Explorer"});
										- demoSites.push({url:"https://testnet.btc21.org", logoUrl:"./img/logo/tbtc.svg", title:"Testnet Explorer"});

										each demoSite in demoSites
											a.mr-2(href=demoSite.url, title=demoSite.title)
												img(src=demoSite.logoUrl, alt=demoSite.title)

<<<<<<< HEAD
										a.mr-2(href="https://lnd-admin.btc21.org", title="LND Admin")
											img(src=("/img/logo/lnd-admin.png"), style="width: 32px; height: 32px;", alt="LND Admin")
=======
										a.mr-2(href="https://lnd-admin.chaintools.io", title="LND Admin")
											img(src=("./img/logo/lnd-admin.png"), style="width: 32px; height: 32px;", alt="LND Admin")
>>>>>>> a6a605cc

					div.col-md-7.text-md-right
						dl
							dd
								button.btn.btn-primary(type="button", data-toggle="modal", data-target="#exampleModalCenter")
									i.fas.fa-heart.mr-2
									span Support Project
		
		script(src="./js/jquery.min.js", integrity="sha384-vk5WoKIaW/vJyUAd9n/wmopsmNhiy+L2Z+SBxGYnUkunIxVxAv/UtMOhba/xskxh")
		script(src="./js/popper.min.js", integrity="sha384-Q6E9RHvbIyZFJoft+2mJbHaEWldlvI9IOYy5n3zV9zzTtmI3UksdQRVvoxMfooAo")
		script(src="./js/bootstrap.min.js", integrity="sha384-wfSDF2E50Y2D1uUdj0O3uMBJnjuUD4Ih7YwaYd1iqfktj0Uod8GCExl3Og8ifwB6")
		script(defer, src="./js/fontawesome.min.js", integrity="sha384-eVEQC9zshBn0rFj4+TU78eNA19HMNigMviK/PU/FFjLXqa/GKPgX58rvt5Z8PLs7")

		script(src="./js/highlight.min.js", integrity="sha384-xLrpH5gNLD6HMLgeDH1/p4FXigQ8T9mgNm+EKtCSXL0OJ5i1bnSi57dnwFuUMM9/")

		script(src="./js/site.js", integrity="sha384-weZIj2Lafb8Qt+U1gwVB/HgL70q/yMT9Vo4NHBqqx67KMqGlMon2iv1WmZFiTKjw")
		
		script.
			$(document).ready(function() {
				$('[data-toggle="tooltip"]').tooltip();
				$('[data-toggle="popover"]').popover({html:true, container:"body"});
			});

			hljs.initHighlightingOnLoad();

		if (config.credentials.sentryUrl && config.credentials.sentryUrl.length > 0)
			script(src="./js/sentry.min.js", integrity="sha384-da/Bo2Ah6Uw3mlhl6VINMblg2SyGbSnULKrukse3P5D9PTJi4np9HoKvR19D7zOL", crossorigin="anonymous")
			script.
				Sentry.init({ dsn: '#{config.credentials.sentryUrl}' });

		if (config.credentials.googleAnalyticsTrackingId && config.credentials.googleAnalyticsTrackingId.trim().length > 0)
			script(async, src=("https://www.googletagmanager.com/gtag/js?id=" + config.credentials.googleAnalyticsTrackingId))
			script.
				window.dataLayer = window.dataLayer || [];
				function gtag(){dataLayer.push(arguments);}
				gtag('js', new Date());

				gtag('config', '#{config.credentials.googleAnalyticsTrackingId}');

		
		block endOfBody<|MERGE_RESOLUTION|>--- conflicted
+++ resolved
@@ -219,13 +219,8 @@
 											a.mr-2(href=demoSite.url, title=demoSite.title)
 												img(src=demoSite.logoUrl, alt=demoSite.title)
 
-<<<<<<< HEAD
 										a.mr-2(href="https://lnd-admin.btc21.org", title="LND Admin")
-											img(src=("/img/logo/lnd-admin.png"), style="width: 32px; height: 32px;", alt="LND Admin")
-=======
-										a.mr-2(href="https://lnd-admin.chaintools.io", title="LND Admin")
 											img(src=("./img/logo/lnd-admin.png"), style="width: 32px; height: 32px;", alt="LND Admin")
->>>>>>> a6a605cc
 
 					div.col-md-7.text-md-right
 						dl
