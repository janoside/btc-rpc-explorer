--- conflicted
+++ resolved
@@ -31,16 +31,6 @@
 		meta(property="twitter:image:src" content=(metaImgUrl != undefined ? metaImgUrl : "https://rpcexplorer.groestlcoin.org/img/preview.png"))
 		meta(property="twitter:domain" content="rpcexplorer.groestlcoin.org")
 
-<<<<<<< HEAD
-		link(rel="apple-touch-icon", sizes="180x180", href="./img/logo/apple-touch-icon.png")
-		link(rel="icon", type="image/png", sizes="32x32", href="./img/logo/favicon-32x32.png")
-		link(rel="icon", type="image/png", sizes="16x16", href="./img/logo/favicon-16x16.png")
-		link(rel="manifest", href="./img/logo/site.webmanifest")
-		link(rel="mask-icon", href="./img/logo/safari-pinned-tab.svg", color="#f7931a")
-		link(rel="shortcut icon", href="./img/logo/favicon.ico")
-		meta(name="apple-mobile-web-app-title", content="GRS Explorer")
-		meta(name="application-name", content="GRS Explorer")
-=======
 		- var network = global.activeBlockchain;
 		if (!network.endsWith("net") && network != "regtest")
 			- network = (network + "net"); // handles "main" -> "mainnet" and "test" -> "testnet"
@@ -51,9 +41,8 @@
 		link(rel="manifest", href=`./img/logo/${network}/site.webmanifest`)
 		link(rel="mask-icon", href=`./img/logo/${network}/safari-pinned-tab.svg`, color="#f7931a")
 		link(rel="shortcut icon", href=`./img/logo/${network}/favicon.ico`)
-		meta(name="apple-mobile-web-app-title", content="BTC Explorer")
-		meta(name="application-name", content="BTC Explorer")
->>>>>>> 4e7be657
+		meta(name="apple-mobile-web-app-title", content="GRS Explorer")
+		meta(name="application-name", content="GRS Explorer")
 		meta(name="msapplication-TileColor", content="#022e70")
 		meta(name="msapplication-config", content=`./img/logo/${network}/browserconfig.xml`)
 		meta(name="theme-color" content="#022e70")
@@ -76,18 +65,13 @@
 						if (coinConfig.siteTitlesByNetwork && coinConfig.siteTitlesByNetwork[activeBlockchain])
 							span.fw-light #{coinConfig.siteTitlesByNetwork[activeBlockchain]}
 						else
-<<<<<<< HEAD
 							span.fw-light Groestlcoin Explorer
-
-=======
-							span.fw-light Bitcoin Explorer
 
 				if (false && config.demoSite)
 					- var networkNameMap = {"main": "Mainnet", "test": "Testnet", "signet": "Signet"};
-					span.badge.bg-primary(title=`This is a public demo, but this tool is designed to be installed and run by all Bitcoiners...<br/><i>Don't Trust, Verify</i>!`, data-bs-toggle="tooltip", data-bs-html="true")
+					span.badge.bg-primary(title=`This is a public demo, but this tool is designed to be installed and run by all Groestlcoiners...<br/><i>Don't Trust, Verify</i>!`, data-bs-toggle="tooltip", data-bs-html="true")
 						span Public Demo
-						
->>>>>>> 4e7be657
+
 				button.navbar-toggler.navbar-toggler-end(type="button", data-bs-toggle="collapse", data-bs-target="#navbarNav", aria-label="collapse navigation")
 					span.navbar-toggler-icon
 
