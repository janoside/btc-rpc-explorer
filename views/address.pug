extends layout

block headContent
	title Address #{address}

block content
	if (result && result.validateaddress)
		if (!result.validateaddress.isvalid)
			div.alert.alert-danger.mb-huge
<<<<<<< HEAD
				h1.h6.font-weight-bold Invalid Address
				span.text-monospace #{address}

		else
			h1.h3 Address
				br
				small.text-monospace #{address}

			hr

			if (payoutAddressForMiner)
				div.alert.alert-primary.shadow-sm.pb-0
					div.float-left(style="width: 50px; height: 50px; font-size: 18px;")
						i.fas.fa-certificate.fa-2x(style="margin-top: 10px;")

					h4.alert-heading.h6.font-weight-bold #{coinConfig.name} Fun

					p
						span This looks like a miner payout address for
						span.font-weight-bold #{payoutAddressForMiner.name}
						if (coinConfig.miningPoolsConfigUrls.length > 1)
							span  (see the configurations:
							each item, index in coinConfig.miningPoolsConfigUrls
								if (index > 0)
									span ,
								a(href=item) config ##{index + 1}
							span )
						else
							span  (see the configuration
							a(href=coinConfig.miningPoolsConfigUrls[0]) here
							span )

			else if (global.specialAddresses[address] && global.specialAddresses[address].type == "fun")
				div.alert.alert-primary.shadow-sm.pb-0
					div.float-left(style="width: 50px; height: 50px; font-size: 18px;")
						i.fas.fa-certificate.fa-2x(style="margin-top: 10px;")

					h4.alert-heading.h6.font-weight-bold #{coinConfig.name} Fun

					// special address info
					- var saInfo = global.specialAddresses[address].addressInfo;
					if (saInfo.alertBodyHtml)
						p
							span !{saInfo.alertBodyHtml}

							if (saInfo.referenceUrl && saInfo.referenceUrl.trim().length > 0 && saInfo.alertBodyHtml.indexOf(saInfo.referenceUrl) == -1)
								span
									a(href=saInfo.referenceUrl) Read more

					else
						p
							span #{saInfo.summary}

							if (saInfo.referenceUrl && saInfo.referenceUrl.trim().length > 0)
								span
									a(href=saInfo.referenceUrl) Read more
=======
				h1.h6.fw-bold Invalid Address
				span.font-monospace #{address}
				
		else
			.clearfix
				.float-start
					+pageTitle("Address", address, true)
>>>>>>> 0795566f

				.float-start.float-md-end.mb-3.mb-md-0
					img(src=addressQrCodeUrl, alt=address, style="border: solid 1px #ccc;")

			
			if (false)
				pre
<<<<<<< HEAD
					code.json.bg-light #{JSON.stringify(addressObj, null, 4)}

			ul.nav.nav-tabs.mb-3
				li.nav-item
					a.nav-link.active(data-toggle="tab", href="#tab-details", role="tab") Details
				li.nav-item
					a.nav-link(data-toggle="tab", href="#tab-json", role="tab") JSON
=======
					code.json #{JSON.stringify(addressObj, null, 4)}


			+pageTabs(["Details", "JSON"])


			.tab-content
				+pageTab("Details", true)

					if (payoutAddressForMiner)
						+funAlert
							span This looks like a miner payout address for  
							span.fw-bold #{payoutAddressForMiner.name}
							if (coinConfig.miningPoolsConfigUrls.length > 1)
								span  (see the miner-identifications configurations: 
								each item, index in coinConfig.miningPoolsConfigUrls
									if (index > 0)
										span , 
									a(href=item) config ##{index + 1}
								span )
							else
								span  (see the configuration
								a(href=coinConfig.miningPoolsConfigUrls[0]) here
								span )
								

					else if (global.specialAddresses[address] && global.specialAddresses[address].type == "fun")
						- var saInfo = global.specialAddresses[address].addressInfo;
>>>>>>> 0795566f

						+funAlert(saInfo.alertBodyHtml, saInfo.summary, saInfo.referenceUrl)


					.clearfix
						.float-end
							if (`${userSettings["addressPageShowTechDetails"]}` == "false")
								a.btn.btn-primary.btn-sm.me-2(href=`./changeSetting?name=addressPageShowTechDetails&value=true`, title="Display technical details for this address.", data-bs-toggle="tooltip")
									i.far.fa-plus-square.me-2
									| Technical Details


					if (false && config.electrumServers && config.electrumServers.length > 0)
						if (session.hideElectrumTrustWarnings != "true")
							div.alert.alert-primary.alert-dismissible.clearfix.shadow-sm(role="alert")
								span  this explorer is database-free, it doesn't natively support address balances and transaction histories. In order to provide this functionality, address balances and transaction history can be requested from a configurable set of Electrum servers. If multiple Electrum servers are configured, the results are cross-referenced and conflicts noted. For the transaction history displayed below, only the transaction identifiers from Electrum are used; the transaction details are requested via RPC from this app's primary node, as usual.

								a.close(href="./changeSetting?name=hideElectrumTrustWarnings&value=true", aria-label="Close", style="text-decoration: none;")
									span(aria-hidden="true") &times;

<<<<<<< HEAD
					div.card.shadow-sm.mb-3
						div.card-body
							h3.h6.mb-0 Summary
								if (config.addressApi)
									small.text-muted.border-dotted.ml-2(title=`Some details for this address were queried from ${config.addressApi}` data-toggle="tooltip") Trust Note
							hr

							div.row
								div.col-md-6

									if (addressObj.hash)
										div.row
											div.summary-split-table-label Hash 160
											div.summary-split-table-content.text-monospace #{addressObj.hash.toString("hex")}

									if (result.validateaddress.scriptPubKey)
										div.row
											div.summary-split-table-label Script Public Key
											div.summary-split-table-content.text-monospace #{result.validateaddress.scriptPubKey}

									if (addressObj.hasOwnProperty("version"))
										div.row
											div.summary-split-table-label Version
											div.summary-split-table-content.text-monospace #{addressObj.version}

									if (result.validateaddress.hasOwnProperty("witness_version"))
										div.row
											div.summary-split-table-label Witness Version
											div.summary-split-table-content.text-monospace #{result.validateaddress.witness_version}

									if (result.validateaddress.witness_program)
										div.row
											div.summary-split-table-label Witness Program
											div.summary-split-table-content.text-monospace #{result.validateaddress.witness_program}

									if (firstSeenTransaction && firstSeenTransaction.confirmations > 0)
										div.row
											div.summary-split-table-label First Seen
											div.summary-split-table-content.text-monospace
												if (getblockchaininfo)
													span Block ##{(getblockchaininfo.blocks - firstSeenTransaction.confirmations).toLocaleString()}
												else
													a(href=("/block/" + firstSeenTransaction.blockhash)) #{firstSeenTransaction.blockhash}

												br

												span #{moment.utc(new Date(firstSeenTransaction.time * 1000)).format("Y-MM-DD HH:mm:ss")} utc
												- var timeAgoTime = firstSeenTransaction.time;
												include includes/time-ago.pug

												if (false)
													pre
														code.json.bg-light #{JSON.stringify(firstSeenTransaction)}

									if (balance)
										if (balance.conflictedResults)
											div.row
												div.summary-split-table-label Balance
												div.summary-split-table-content.text-monospace
													span.text-warning Conflicted ElectrumX Results

													each item in balance.conflictedResults
														- var currencyValue = item.confirmed / coinConfig.baseCurrencyUnit.multiplier;
														include includes/value-display.pug

=======
>>>>>>> 0795566f

					- var x = result.validateaddress;
					- var flags = [];
					- if (x.ismine) { flags.push(["Mine", "This address is owned by your node."]); }
					- if (x.iswatchonly) { flags.push(["Watch-Only"]); }

					- var summaryRowItemCount = (addressDetails ? ((addressDetails.txCount != null ? 1 : 0) + (addressDetails.balanceSat ? 1 : 0) + (addressDetails.unconfirmedBalanceSat ? 1 : 0) + (addressDetails.totalReceivedSat ? 1 : 0)) : 0) + (flags.length > 0 ? 1 : 0);
					if (summaryRowItemCount > 0)
						.clearfix
							.float-start
								+sectionTitle("Summary")
							.float-start
								if (config.addressApi)
									small.text-muted.border-dotted.ms-2(title=`Some details for this address were queried from ${config.addressApi}` data-bs-toggle="tooltip") Trust Note
						
						+contentSection
							+summaryRow(summaryRowItemCount)
								if (addressDetails && addressDetails.txCount != null)
									+summaryItem("Transactions")
										| #{addressDetails.txCount.toLocaleString()}

								if (addressDetails && addressDetails.balanceSat)
									+summaryItem("Balance")
										span(class=(addressDetails.balanceSat > 0 ? "text-success" : false))
											- var currencyValue = new Decimal(addressDetails.balanceSat).dividedBy(coinConfig.baseCurrencyUnit.multiplier);
											+valueDisplay(currencyValue)

								if (addressDetails && addressDetails.unconfirmedBalanceSat)
									+summaryItem("Unconfirmed Balance")
										span(class=(addressDetails.unconfirmedBalanceSat > 0 ? "text-success" : "text-danger"))
											if (addressDetails.unconfirmedBalanceSat > 0)
												span +
											else
												span -

											- var currencyValue = new Decimal(Math.abs(addressDetails.unconfirmedBalanceSat)).dividedBy(coinConfig.baseCurrencyUnit.multiplier);
											+valueDisplay(currencyValue)

								if (addressDetails && addressDetails.totalReceivedSat)
									+summaryItem("Total Received / Sent")
										span(class=(addressDetails.totalReceivedSat > 0 ? "text-success" : false))
											if (addressDetails.totalReceivedSat)
												span.me-1 +

											- var currencyValue = new Decimal(Math.abs(addressDetails.totalReceivedSat)).dividedBy(coinConfig.baseCurrencyUnit.multiplier);
											+valueDisplay(currencyValue)

										br
										span(class=(addressDetails.totalSentSat > 0 ? "text-danger" : false))
											if (addressDetails.totalSentSat > 0)
												span.me-1 -

											- var currencyValue = new Decimal(Math.abs(addressDetails.totalSentSat)).dividedBy(coinConfig.baseCurrencyUnit.multiplier);
											+valueDisplay(currencyValue)

								if (flags.length > 0)
									+summaryItem("Flags")
										each flagItem, flagIndex in flags
											span.badge.bg-primary(class=(flagIndex > 0 ? "ms-1" : false), title=(flagItem.length > 1 ? flagItem[1] : false), data-bs-toggle=(flagItem.length > 1 ? "tooltip" : false)) #{flagItem[0]}

					+contentSection("Technical Details", true, "addressPageShowTechDetails")
						+summaryRow(1 + ((addressObj && addressObj.hash) ? 1 : 0) + ((addressObj && utils.objHasProperty(addressObj, "version")) ? 1 : 0) + (utils.objHasProperty(result.validateaddress, "witness_version") ? 1 : 0) + (result.validateaddress.witness_program ? 1 : 0) + (electrumScripthash ? 1 : 0))
							
							if (addressObj && addressObj.hasOwnProperty("version"))
								+summaryItem("Version")
									| #{addressObj.version}

							if (addressObj && addressObj.hash)
								+summaryItem("Hash 160")
									| #{utils.ellipsizeMiddle(addressObj.hash.toString("hex"), 12)}
									+copyTextButton(addressObj.hash.toString("hex"))

							+summaryItem("Script Pub Key")
								| #{utils.ellipsizeMiddle(result.validateaddress.scriptPubKey, 12)}
								+copyTextButton(result.validateaddress.scriptPubKey)

							if (utils.objHasProperty(result.validateaddress, "witness_version"))
								+summaryItem("Witness Version")
									| #{result.validateaddress.witness_version}

							if (result.validateaddress.witness_program)
								+summaryItem("Witness Program")
									| #{utils.ellipsizeMiddle(result.validateaddress.witness_program, 12)}
									+copyTextButton(result.validateaddress.witness_program)

							if (electrumScripthash)
								+summaryItem("Script Hash", "Electrum-lookup script hash")
									| #{utils.ellipsizeMiddle(electrumScripthash, 12)}
									+copyTextButton(electrumScripthash)

					

					.clearfix
						.float-start
							+sectionTitle(addressDetails && addressDetails.txCount ? `${addressDetails.txCount.toLocaleString()} Transaction${addressDetails.txCount == 1 ? "" : "s"}` : "Transactions")
						.float-start
							if (config.addressApi)
								if (config.addressApi == "electrum" || config.addressApi == "electrumx")
									small.text-muted.border-dotted.ms-2(title=`The list of transaction IDs for this address was queried from your configured Electrum server(s).` data-bs-toggle="tooltip") Trust Note
								else
									small.text-muted.border-dotted.ms-2(title=`The list of transaction IDs for this address was queried from ${config.addressApi}` data-bs-toggle="tooltip") Trust Note

						.float-end
							if (!crawlerBot && txids && txids.length > 1 && addressApiSupport.sortDesc && addressApiSupport.sortAsc)
								div.float-end
									a.pull-right.dropdown-toggle(href="#", data-bs-toggle="dropdown", aria-haspopup="true", aria-expanded="false")
										if (sort == "desc")
											span Newest First
										else
											span Oldest First

									div.dropdown-menu.dropdown-menu-end
										a.dropdown-item(href=`./address/${address}`)
											if (sort == "desc")
<<<<<<< HEAD
												span Newest First
											else
												span Oldest First

										div.dropdown-menu.dropdown-menu-right
											a.dropdown-item(href=("/address/" + address))
												if (sort == "desc")
													i.fa.fa-check
												span  Newest First
											a.dropdown-item(href=("/address/" + address + "?sort=asc"))
												if (sort != "desc")
													i.fa.fa-check
												span  Oldest First

								else if (txids && txids.length > 1 && addressApiSupport.sortDesc && !addressApiSupport.sortAsc)
									div.float-right
										span.text-muted Newest First

							hr

							if (conflictedTxidResults)
								div.alert.alert-warning.pb-0
									div.float-left(style="width: 55px; height: 50px; font-size: 18px;")
										i.fas.fa-exclamation-triangle.fa-2x(style="margin-top: 10px;")
									h4.alert-heading.h6.font-weight-bold Trust Warning
									p
										span The transaction history for this address was requested from mulitple ElectrumX servers and the results did not match. The results below were obtained only from
										span.font-weight-bold #{electrumHistory.server}


							if (true)
								if (addressApiError && addressApiError.error && addressApiError.error.code && addressApiError.error.code == -32600)
									span Failed to retrieve transaction history from ElectrumX. See
									a(href="https://github.com/janoside/btc-rpc-explorer/issues/67") Issue #67
									span  for more information.


								else if (addressApiError && addressApiError.userText)
=======
												i.fa.fa-check 
											span  Newest First
										a.dropdown-item(href=`./address/${address}?sort=asc`)
											if (sort != "desc")
												i.fa.fa-check 
											span  Oldest First

							else if (txids && txids.length > 1 && addressApiSupport.sortDesc && !addressApiSupport.sortAsc)
								div.float-end
									span.text-muted Newest First

					+contentSection(null, false, null, true, false)
						if (conflictedTxidResults)
							div.alert.alert-warning.pb-0
								div.float-start(style="width: 55px; height: 50px; font-size: 18px;")
									i.fas.fa-exclamation-triangle.fa-2x(style="margin-top: 10px;")
								h4.alert-heading.h6.fw-bold Trust Warning
								p
									span The transaction history for this address was requested from mulitple Electrum servers and the results did not match. The results below were obtained only from 
									span.fw-bold #{electrumHistory.server}


						if (true)
							if (addressApiError && addressApiError.error && addressApiError.error.code && addressApiError.error.code == -32600)
								span Failed to retrieve transaction history from Electrum. See 
								a(href="https://github.com/janoside/btc-rpc-explorer/issues/67") Issue #67
								span  for more information.


							else if (addressApiError && addressApiError.userText)
								+contentSection
>>>>>>> 0795566f
									div.text-danger Error: #{addressApiError.userText}

							else if (addressDetailsErrors && addressDetailsErrors.length > 0)
								+contentSection
									each err, errIndex in addressDetailsErrors
										if (err.e && err.e && err.e.message == "history too large")
											span Failed to retrieve transaction history from ElectrumX because this address is involved in too many transactions (more than ElectrumX currently supports retrieving). See
											a(href="https://github.com/janoside/btc-rpc-explorer/issues/67") Issue #67
											span  for more information.
										
										else if (err.e && err.e.message && err.e.message == "failed to get confirmed status") 
											span Failed to retrieve transaction history from Electrum Rust Server (electrs). See&nbsp;
											a(href="https://github.com/janoside/btc-rpc-explorer/issues/67") Issue #67
											span  for more information.
											.mt-2
												| As a workaround, consider starting electrs with a custom&nbsp;
												span.font-plaintext --txid-limit
												span  argument, to support longer transaction histories.
											
										else if (err == "No address API configured")
<<<<<<< HEAD
											span No address API is configured. See 
											a(href="https://github.com/groestlcoin/grs-rpc-explorer/blob/master/.env-sample") the example configuration file
											span  for help setting up an address API if desired.
=======
											.mb-2 No address API is configured.
											.mb-0 See 
												| <a href="https://github.com/janoside/btc-rpc-explorer/blob/master/.env-sample">the example configuration file</a>
												|  for help setting up an address API.
>>>>>>> 0795566f

										else
											span.text-danger Error retrieving transaction history (##{errIndex + 1})
											pre
												code.json #{JSON.stringify(err, null, 4)}

							else if (!global.txindexAvailable && transactions.length == 0)
								+contentSection
									table.table.table-striped
										each txid, txidIndex in txids
											tr
												td.text-end
													small.text-muted #{(txidIndex + offset + 1).toLocaleString()}
												td.font-monospace
													- var blockHeight = addressDetails.blockHeightsByTxid[txid];
													- var blockHeightParam = blockHeight > 0 ? `@${blockHeight}` : "";
													a(href=`./tx/${txid}${blockHeightParam}`) #{txid}

							else if (transactions.length == 0)
								+contentSection
									span No transactions found

<<<<<<< HEAD
								each tx, txIndex in transactions
									//pre
									//	code.json.bg-light #{JSON.stringify(tx, null, 4)}
									div.card.shadow-sm(class=((txIndex < (transactions.length - 1) || txids.length > limit) ? "mb-3" : ""))
										div.card-header.text-monospace.clearfix
											div.float-left.mr-0
												if (sort == "desc")
													span ##{(addressDetails.txCount - offset - txIndex).toLocaleString()}
												else
													span ##{(offset + txIndex + 1).toLocaleString()}
												span  &ndash;

											div.row
												div.col-md-8
													if (tx && tx.txid)
														a(href=("/tx/" + tx.txid)) #{tx.txid}

														if (global.specialTransactions && global.specialTransactions[tx.txid])
															span
															a(data-toggle="tooltip", title=(coinConfig.name + " Fun! See transaction for details"))
																i.fas.fa-certificate.text-primary

													br

													if (addrGainsByTx[tx.txid])
														- var currencyValue = addrGainsByTx[tx.txid];
														span.text-success +
															include includes/value-display.pug

														if (addrLossesByTx[tx.txid])
															span  /

													if (addrLossesByTx[tx.txid])
														- var currencyValue = addrLossesByTx[tx.txid];
														span.text-danger -
															include includes/value-display.pug

												div.col-md-4
													div.text-md-right
														if (tx.time)
															- var timestampHuman = tx.time;
															include includes/timestamp-human.pug

															br

															- var timeAgoTime = tx.time;
															small.text-muted (
																include includes/time-ago-text.pug
																span  ago)

														else
															span.text-danger Unconfirmed

										div.card-body
											if (true)
												- var txInputs = txInputsByTransaction[tx.txid];
												- var blockHeight = blockHeightsByTxid[tx.txid];
												- var txIOHighlightAddress = address;

												include includes/transaction-io-details.pug

							else
								p Since this explorer is database-free, it doesn't natively support address transaction history. However, you can configure it to communicate with one or more ElectrumX servers to build and display this data. In doing so, you should be aware that you'll be trusting those ElectrumX servers. If you configure multiple servers the results obtained from each will be cross-referenced against the others. Communicating with ElectrumX servers will also impact your privacy since the servers will know what addresses you're interested in. If these tradeoffs are acceptable, you can see a list of public ElectrumX servers here:
								a(href="https://uasf.saltylemon.org/electrum") https://uasf.saltylemon.org/electrum

							if (false)
								pre
									code.json.bg-light #{JSON.stringify(transactions, null, 4)}

							if (!crawlerBot && addressDetails && addressDetails.txCount > limit)
								- var txCount = addressDetails.txCount;
								- var pageNumber = offset / limit + 1;
								- var pageCount = Math.floor(txCount / limit);
								- if (pageCount * limit < txCount) {
									- pageCount++;
								- }
								- var paginationUrlFunction = function(x) {
									- return paginationBaseUrl + "&limit=" + limit + "&offset=" + ((x - 1) * limit);
								- }

								hr.mt-3

								include includes/pagination.pug



=======
							else
								- var txIOHighlightAddress = address;
								- var options = {currentBlockHeight: getblockchaininfo.blocks, blockHeightsByTxid: blockHeightsByTxid, showDates: true, showConfirmations: true, highlightAddress: address, addrGainsByTxid: addrGainsByTx, addrLossesByTxid: addrLossesByTx};
								+txList(transactions, addressDetails.txCount, limit, offset, txInputsByTransaction, options)

							
							
				
>>>>>>> 0795566f

				+pageTab("JSON")
					+contentSection("validateaddress")
						pre
							code.json #{JSON.stringify(result.validateaddress, null, 4)}

					if (addressDetails)
<<<<<<< HEAD
						div.card.shadow-sm.mb-3
							div.card-body
								h4.h6.mb-0 addressDetails
								hr

								div.highlight
									pre
										code.json.bg-light #{JSON.stringify(addressDetails, null, 4)}
=======
						+contentSection("addressDetails")
							pre
								code.json #{JSON.stringify(addressDetails, null, 4)}

					if (false && addressObj)
						+contentSection("addressObj")
							pre
								code.json #{JSON.stringify(addressObj, null, 4)}
									

		
>>>>>>> 0795566f
<|MERGE_RESOLUTION|>--- conflicted
+++ resolved
@@ -7,88 +7,20 @@
 	if (result && result.validateaddress)
 		if (!result.validateaddress.isvalid)
 			div.alert.alert-danger.mb-huge
-<<<<<<< HEAD
-				h1.h6.font-weight-bold Invalid Address
-				span.text-monospace #{address}
-
-		else
-			h1.h3 Address
-				br
-				small.text-monospace #{address}
-
-			hr
-
-			if (payoutAddressForMiner)
-				div.alert.alert-primary.shadow-sm.pb-0
-					div.float-left(style="width: 50px; height: 50px; font-size: 18px;")
-						i.fas.fa-certificate.fa-2x(style="margin-top: 10px;")
-
-					h4.alert-heading.h6.font-weight-bold #{coinConfig.name} Fun
-
-					p
-						span This looks like a miner payout address for
-						span.font-weight-bold #{payoutAddressForMiner.name}
-						if (coinConfig.miningPoolsConfigUrls.length > 1)
-							span  (see the configurations:
-							each item, index in coinConfig.miningPoolsConfigUrls
-								if (index > 0)
-									span ,
-								a(href=item) config ##{index + 1}
-							span )
-						else
-							span  (see the configuration
-							a(href=coinConfig.miningPoolsConfigUrls[0]) here
-							span )
-
-			else if (global.specialAddresses[address] && global.specialAddresses[address].type == "fun")
-				div.alert.alert-primary.shadow-sm.pb-0
-					div.float-left(style="width: 50px; height: 50px; font-size: 18px;")
-						i.fas.fa-certificate.fa-2x(style="margin-top: 10px;")
-
-					h4.alert-heading.h6.font-weight-bold #{coinConfig.name} Fun
-
-					// special address info
-					- var saInfo = global.specialAddresses[address].addressInfo;
-					if (saInfo.alertBodyHtml)
-						p
-							span !{saInfo.alertBodyHtml}
-
-							if (saInfo.referenceUrl && saInfo.referenceUrl.trim().length > 0 && saInfo.alertBodyHtml.indexOf(saInfo.referenceUrl) == -1)
-								span
-									a(href=saInfo.referenceUrl) Read more
-
-					else
-						p
-							span #{saInfo.summary}
-
-							if (saInfo.referenceUrl && saInfo.referenceUrl.trim().length > 0)
-								span
-									a(href=saInfo.referenceUrl) Read more
-=======
 				h1.h6.fw-bold Invalid Address
 				span.font-monospace #{address}
-				
+
 		else
 			.clearfix
 				.float-start
 					+pageTitle("Address", address, true)
->>>>>>> 0795566f
 
 				.float-start.float-md-end.mb-3.mb-md-0
 					img(src=addressQrCodeUrl, alt=address, style="border: solid 1px #ccc;")
 
-			
+
 			if (false)
 				pre
-<<<<<<< HEAD
-					code.json.bg-light #{JSON.stringify(addressObj, null, 4)}
-
-			ul.nav.nav-tabs.mb-3
-				li.nav-item
-					a.nav-link.active(data-toggle="tab", href="#tab-details", role="tab") Details
-				li.nav-item
-					a.nav-link(data-toggle="tab", href="#tab-json", role="tab") JSON
-=======
 					code.json #{JSON.stringify(addressObj, null, 4)}
 
 
@@ -100,24 +32,23 @@
 
 					if (payoutAddressForMiner)
 						+funAlert
-							span This looks like a miner payout address for  
+							span This looks like a miner payout address for
 							span.fw-bold #{payoutAddressForMiner.name}
 							if (coinConfig.miningPoolsConfigUrls.length > 1)
-								span  (see the miner-identifications configurations: 
+								span  (see the miner-identifications configurations:
 								each item, index in coinConfig.miningPoolsConfigUrls
 									if (index > 0)
-										span , 
+										span ,
 									a(href=item) config ##{index + 1}
 								span )
 							else
 								span  (see the configuration
 								a(href=coinConfig.miningPoolsConfigUrls[0]) here
 								span )
-								
+
 
 					else if (global.specialAddresses[address] && global.specialAddresses[address].type == "fun")
 						- var saInfo = global.specialAddresses[address].addressInfo;
->>>>>>> 0795566f
 
 						+funAlert(saInfo.alertBodyHtml, saInfo.summary, saInfo.referenceUrl)
 
@@ -138,74 +69,6 @@
 								a.close(href="./changeSetting?name=hideElectrumTrustWarnings&value=true", aria-label="Close", style="text-decoration: none;")
 									span(aria-hidden="true") &times;
 
-<<<<<<< HEAD
-					div.card.shadow-sm.mb-3
-						div.card-body
-							h3.h6.mb-0 Summary
-								if (config.addressApi)
-									small.text-muted.border-dotted.ml-2(title=`Some details for this address were queried from ${config.addressApi}` data-toggle="tooltip") Trust Note
-							hr
-
-							div.row
-								div.col-md-6
-
-									if (addressObj.hash)
-										div.row
-											div.summary-split-table-label Hash 160
-											div.summary-split-table-content.text-monospace #{addressObj.hash.toString("hex")}
-
-									if (result.validateaddress.scriptPubKey)
-										div.row
-											div.summary-split-table-label Script Public Key
-											div.summary-split-table-content.text-monospace #{result.validateaddress.scriptPubKey}
-
-									if (addressObj.hasOwnProperty("version"))
-										div.row
-											div.summary-split-table-label Version
-											div.summary-split-table-content.text-monospace #{addressObj.version}
-
-									if (result.validateaddress.hasOwnProperty("witness_version"))
-										div.row
-											div.summary-split-table-label Witness Version
-											div.summary-split-table-content.text-monospace #{result.validateaddress.witness_version}
-
-									if (result.validateaddress.witness_program)
-										div.row
-											div.summary-split-table-label Witness Program
-											div.summary-split-table-content.text-monospace #{result.validateaddress.witness_program}
-
-									if (firstSeenTransaction && firstSeenTransaction.confirmations > 0)
-										div.row
-											div.summary-split-table-label First Seen
-											div.summary-split-table-content.text-monospace
-												if (getblockchaininfo)
-													span Block ##{(getblockchaininfo.blocks - firstSeenTransaction.confirmations).toLocaleString()}
-												else
-													a(href=("/block/" + firstSeenTransaction.blockhash)) #{firstSeenTransaction.blockhash}
-
-												br
-
-												span #{moment.utc(new Date(firstSeenTransaction.time * 1000)).format("Y-MM-DD HH:mm:ss")} utc
-												- var timeAgoTime = firstSeenTransaction.time;
-												include includes/time-ago.pug
-
-												if (false)
-													pre
-														code.json.bg-light #{JSON.stringify(firstSeenTransaction)}
-
-									if (balance)
-										if (balance.conflictedResults)
-											div.row
-												div.summary-split-table-label Balance
-												div.summary-split-table-content.text-monospace
-													span.text-warning Conflicted ElectrumX Results
-
-													each item in balance.conflictedResults
-														- var currencyValue = item.confirmed / coinConfig.baseCurrencyUnit.multiplier;
-														include includes/value-display.pug
-
-=======
->>>>>>> 0795566f
 
 					- var x = result.validateaddress;
 					- var flags = [];
@@ -220,7 +83,7 @@
 							.float-start
 								if (config.addressApi)
 									small.text-muted.border-dotted.ms-2(title=`Some details for this address were queried from ${config.addressApi}` data-bs-toggle="tooltip") Trust Note
-						
+
 						+contentSection
 							+summaryRow(summaryRowItemCount)
 								if (addressDetails && addressDetails.txCount != null)
@@ -268,7 +131,7 @@
 
 					+contentSection("Technical Details", true, "addressPageShowTechDetails")
 						+summaryRow(1 + ((addressObj && addressObj.hash) ? 1 : 0) + ((addressObj && utils.objHasProperty(addressObj, "version")) ? 1 : 0) + (utils.objHasProperty(result.validateaddress, "witness_version") ? 1 : 0) + (result.validateaddress.witness_program ? 1 : 0) + (electrumScripthash ? 1 : 0))
-							
+
 							if (addressObj && addressObj.hasOwnProperty("version"))
 								+summaryItem("Version")
 									| #{addressObj.version}
@@ -296,7 +159,7 @@
 									| #{utils.ellipsizeMiddle(electrumScripthash, 12)}
 									+copyTextButton(electrumScripthash)
 
-					
+
 
 					.clearfix
 						.float-start
@@ -320,51 +183,11 @@
 									div.dropdown-menu.dropdown-menu-end
 										a.dropdown-item(href=`./address/${address}`)
 											if (sort == "desc")
-<<<<<<< HEAD
-												span Newest First
-											else
-												span Oldest First
-
-										div.dropdown-menu.dropdown-menu-right
-											a.dropdown-item(href=("/address/" + address))
-												if (sort == "desc")
-													i.fa.fa-check
-												span  Newest First
-											a.dropdown-item(href=("/address/" + address + "?sort=asc"))
-												if (sort != "desc")
-													i.fa.fa-check
-												span  Oldest First
-
-								else if (txids && txids.length > 1 && addressApiSupport.sortDesc && !addressApiSupport.sortAsc)
-									div.float-right
-										span.text-muted Newest First
-
-							hr
-
-							if (conflictedTxidResults)
-								div.alert.alert-warning.pb-0
-									div.float-left(style="width: 55px; height: 50px; font-size: 18px;")
-										i.fas.fa-exclamation-triangle.fa-2x(style="margin-top: 10px;")
-									h4.alert-heading.h6.font-weight-bold Trust Warning
-									p
-										span The transaction history for this address was requested from mulitple ElectrumX servers and the results did not match. The results below were obtained only from
-										span.font-weight-bold #{electrumHistory.server}
-
-
-							if (true)
-								if (addressApiError && addressApiError.error && addressApiError.error.code && addressApiError.error.code == -32600)
-									span Failed to retrieve transaction history from ElectrumX. See
-									a(href="https://github.com/janoside/btc-rpc-explorer/issues/67") Issue #67
-									span  for more information.
-
-
-								else if (addressApiError && addressApiError.userText)
-=======
-												i.fa.fa-check 
+												i.fa.fa-check
 											span  Newest First
 										a.dropdown-item(href=`./address/${address}?sort=asc`)
 											if (sort != "desc")
-												i.fa.fa-check 
+												i.fa.fa-check
 											span  Oldest First
 
 							else if (txids && txids.length > 1 && addressApiSupport.sortDesc && !addressApiSupport.sortAsc)
@@ -378,20 +201,19 @@
 									i.fas.fa-exclamation-triangle.fa-2x(style="margin-top: 10px;")
 								h4.alert-heading.h6.fw-bold Trust Warning
 								p
-									span The transaction history for this address was requested from mulitple Electrum servers and the results did not match. The results below were obtained only from 
+									span The transaction history for this address was requested from mulitple Electrum servers and the results did not match. The results below were obtained only from
 									span.fw-bold #{electrumHistory.server}
 
 
 						if (true)
 							if (addressApiError && addressApiError.error && addressApiError.error.code && addressApiError.error.code == -32600)
-								span Failed to retrieve transaction history from Electrum. See 
+								span Failed to retrieve transaction history from Electrum. See
 								a(href="https://github.com/janoside/btc-rpc-explorer/issues/67") Issue #67
 								span  for more information.
 
 
 							else if (addressApiError && addressApiError.userText)
 								+contentSection
->>>>>>> 0795566f
 									div.text-danger Error: #{addressApiError.userText}
 
 							else if (addressDetailsErrors && addressDetailsErrors.length > 0)
@@ -401,8 +223,8 @@
 											span Failed to retrieve transaction history from ElectrumX because this address is involved in too many transactions (more than ElectrumX currently supports retrieving). See
 											a(href="https://github.com/janoside/btc-rpc-explorer/issues/67") Issue #67
 											span  for more information.
-										
-										else if (err.e && err.e.message && err.e.message == "failed to get confirmed status") 
+
+										else if (err.e && err.e.message && err.e.message == "failed to get confirmed status")
 											span Failed to retrieve transaction history from Electrum Rust Server (electrs). See&nbsp;
 											a(href="https://github.com/janoside/btc-rpc-explorer/issues/67") Issue #67
 											span  for more information.
@@ -410,18 +232,12 @@
 												| As a workaround, consider starting electrs with a custom&nbsp;
 												span.font-plaintext --txid-limit
 												span  argument, to support longer transaction histories.
-											
+
 										else if (err == "No address API configured")
-<<<<<<< HEAD
-											span No address API is configured. See 
-											a(href="https://github.com/groestlcoin/grs-rpc-explorer/blob/master/.env-sample") the example configuration file
-											span  for help setting up an address API if desired.
-=======
 											.mb-2 No address API is configured.
-											.mb-0 See 
-												| <a href="https://github.com/janoside/btc-rpc-explorer/blob/master/.env-sample">the example configuration file</a>
+											.mb-0 See
+												| <a href="https://github.com/groestlcoin/grs-rpc-explorer/blob/master/.env-sample">the example configuration file</a>
 												|  for help setting up an address API.
->>>>>>> 0795566f
 
 										else
 											span.text-danger Error retrieving transaction history (##{errIndex + 1})
@@ -444,103 +260,14 @@
 								+contentSection
 									span No transactions found
 
-<<<<<<< HEAD
-								each tx, txIndex in transactions
-									//pre
-									//	code.json.bg-light #{JSON.stringify(tx, null, 4)}
-									div.card.shadow-sm(class=((txIndex < (transactions.length - 1) || txids.length > limit) ? "mb-3" : ""))
-										div.card-header.text-monospace.clearfix
-											div.float-left.mr-0
-												if (sort == "desc")
-													span ##{(addressDetails.txCount - offset - txIndex).toLocaleString()}
-												else
-													span ##{(offset + txIndex + 1).toLocaleString()}
-												span  &ndash;
-
-											div.row
-												div.col-md-8
-													if (tx && tx.txid)
-														a(href=("/tx/" + tx.txid)) #{tx.txid}
-
-														if (global.specialTransactions && global.specialTransactions[tx.txid])
-															span
-															a(data-toggle="tooltip", title=(coinConfig.name + " Fun! See transaction for details"))
-																i.fas.fa-certificate.text-primary
-
-													br
-
-													if (addrGainsByTx[tx.txid])
-														- var currencyValue = addrGainsByTx[tx.txid];
-														span.text-success +
-															include includes/value-display.pug
-
-														if (addrLossesByTx[tx.txid])
-															span  /
-
-													if (addrLossesByTx[tx.txid])
-														- var currencyValue = addrLossesByTx[tx.txid];
-														span.text-danger -
-															include includes/value-display.pug
-
-												div.col-md-4
-													div.text-md-right
-														if (tx.time)
-															- var timestampHuman = tx.time;
-															include includes/timestamp-human.pug
-
-															br
-
-															- var timeAgoTime = tx.time;
-															small.text-muted (
-																include includes/time-ago-text.pug
-																span  ago)
-
-														else
-															span.text-danger Unconfirmed
-
-										div.card-body
-											if (true)
-												- var txInputs = txInputsByTransaction[tx.txid];
-												- var blockHeight = blockHeightsByTxid[tx.txid];
-												- var txIOHighlightAddress = address;
-
-												include includes/transaction-io-details.pug
-
-							else
-								p Since this explorer is database-free, it doesn't natively support address transaction history. However, you can configure it to communicate with one or more ElectrumX servers to build and display this data. In doing so, you should be aware that you'll be trusting those ElectrumX servers. If you configure multiple servers the results obtained from each will be cross-referenced against the others. Communicating with ElectrumX servers will also impact your privacy since the servers will know what addresses you're interested in. If these tradeoffs are acceptable, you can see a list of public ElectrumX servers here:
-								a(href="https://uasf.saltylemon.org/electrum") https://uasf.saltylemon.org/electrum
-
-							if (false)
-								pre
-									code.json.bg-light #{JSON.stringify(transactions, null, 4)}
-
-							if (!crawlerBot && addressDetails && addressDetails.txCount > limit)
-								- var txCount = addressDetails.txCount;
-								- var pageNumber = offset / limit + 1;
-								- var pageCount = Math.floor(txCount / limit);
-								- if (pageCount * limit < txCount) {
-									- pageCount++;
-								- }
-								- var paginationUrlFunction = function(x) {
-									- return paginationBaseUrl + "&limit=" + limit + "&offset=" + ((x - 1) * limit);
-								- }
-
-								hr.mt-3
-
-								include includes/pagination.pug
-
-
-
-=======
 							else
 								- var txIOHighlightAddress = address;
 								- var options = {currentBlockHeight: getblockchaininfo.blocks, blockHeightsByTxid: blockHeightsByTxid, showDates: true, showConfirmations: true, highlightAddress: address, addrGainsByTxid: addrGainsByTx, addrLossesByTxid: addrLossesByTx};
 								+txList(transactions, addressDetails.txCount, limit, offset, txInputsByTransaction, options)
 
-							
-							
-				
->>>>>>> 0795566f
+
+
+
 
 				+pageTab("JSON")
 					+contentSection("validateaddress")
@@ -548,16 +275,6 @@
 							code.json #{JSON.stringify(result.validateaddress, null, 4)}
 
 					if (addressDetails)
-<<<<<<< HEAD
-						div.card.shadow-sm.mb-3
-							div.card-body
-								h4.h6.mb-0 addressDetails
-								hr
-
-								div.highlight
-									pre
-										code.json.bg-light #{JSON.stringify(addressDetails, null, 4)}
-=======
 						+contentSection("addressDetails")
 							pre
 								code.json #{JSON.stringify(addressDetails, null, 4)}
@@ -565,8 +282,4 @@
 					if (false && addressObj)
 						+contentSection("addressObj")
 							pre
-								code.json #{JSON.stringify(addressObj, null, 4)}
-									
-
-		
->>>>>>> 0795566f
+								code.json #{JSON.stringify(addressObj, null, 4)}