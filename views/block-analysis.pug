--- conflicted
+++ resolved
@@ -109,16 +109,10 @@
 							table.table.table-striped.table-borderless.mb-0
 								thead
 									tr
-<<<<<<< HEAD
-										th Transaction
-										th.text-end Fee Rate
-											small.text-muted.fw-normal.ms-2 (gro/vB)
-=======
 										th.text-card-highlight.text-uppercase.fw-light Transaction
 										th.text-end.text-card-highlight.fw-light
 											span.text-uppercase Fee Rate
-											small.ms-2 (sat/vB)
->>>>>>> 581ad524
+											small.ms-2 (gro/vB)
 
 								tbody(id="tbody-top-fee-rate-tx")
 									tr.row-prototype(style="display: none;")
