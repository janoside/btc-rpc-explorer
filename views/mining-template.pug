extends layout

block headContent
	title Mining Template

block content
	+pageTitle("Mining Template")

	+dismissableInfoAlert("miningTemplatePageNoteDismissed", "About Mining Template...")
		.mb-2 The Mining Template tool displays the output from the <b>getblocktemplate</b> command which is often used by miners for building a candidate for the "next block". The transactions shown here were selected from your node's mempool and generally represent those with the highest (effective) fees.
		div These details are just a best-guess based on the current mempool and will change with each refresh.

	+pageTabs(["Details", "JSON"])

	.tab-content
		+pageTab("Details", true)
			+contentSection("Summary")
				+summaryRow(3)
					+summaryItem("Transactions")
						| #{blockTemplate.transactions.length.toLocaleString()}

					+summaryItem("Fee Rates", null, "gro/vB")
						| #{new Decimal(minFeeRate).toDP(2)} - #{new Decimal(maxFeeRate).toDP(2)}

					+summaryItem("Total Fees")
						- var subsidy = coinConfig.blockRewardFunction(blockTemplate.height, global.activeBlockchain);
						- var totalFees = new Decimal(blockTemplate.coinbasevalue).dividedBy(coinConfig.baseCurrencyUnit.multiplier).minus(subsidy);

						+valueDisplay(totalFees)

			if (true)
				+contentSection(blockTemplate.transactions.length.toLocaleString() + " Transaction" + (blockTemplate.transactions.length == 1 ? "" : "s"))
					.table-responsive
						table.table.table-borderless.table-striped.mb-0
							thead
								tr
<<<<<<< HEAD
									th #
									th ID
									th.text-end Fee Rate
										small.text-muted.fw-light.ms-1 (gro/vB)

									th.text-end Fee
									th.text-end Weight
										small.text-muted.fw-light.ms-1 (wu)
=======
									th.text-card-highlight.text-uppercase.fw-light #
									th.text-card-highlight.text-uppercase.fw-light ID
									th.text-end.text-card-highlight.fw-light
										span.text-uppercase Fee Rate
										small.ms-1 (sat/vB)

									th.text-end.text-card-highlight.text-uppercase.fw-light Fee
									th.text-end.text-card-highlight.fw-light
										span.text-uppercase Weight
										small.ms-1 (wu)
>>>>>>> 581ad524
									//th Depends

							tbody
								each tx, txIndex in blockTemplate.transactions
									tr
										td
											small.text-muted #{(txIndex).toLocaleString()}

										td
											a(href=`./tx/${tx.txid}`) #{utils.ellipsizeMiddle(tx.txid, 16)}

										td.text-end
											| #{new Decimal(tx.fee).dividedBy(tx.weight).times(4).toDP(2)}

											if (tx.avgFeeRate)
												span.text-muted.ms-2 (
													span.border-dotted(title="Effective fee rate, including ancestor transactions", data-bs-toggle="tooltip")
														span.text-muted #{new Decimal(tx.avgFeeRate).toDP(2)}
													| )


										td.text-end
											+valueDisplay(new Decimal(tx.fee).dividedBy(coinConfig.baseCurrencyUnit.multiplier))

										td.text-end #{tx.weight.toLocaleString()}
										//td #{tx.depends.map(x => `#${(x - 1)}`).join(", ")}


		+pageTab("JSON")
			- var x = blockTemplate;
			- delete x.transactions;

			+contentSection("Template Details")
				pre
					code.json #{JSON.stringify(x, null, 4)}<|MERGE_RESOLUTION|>--- conflicted
+++ resolved
@@ -34,27 +34,16 @@
 						table.table.table-borderless.table-striped.mb-0
 							thead
 								tr
-<<<<<<< HEAD
-									th #
-									th ID
-									th.text-end Fee Rate
-										small.text-muted.fw-light.ms-1 (gro/vB)
-
-									th.text-end Fee
-									th.text-end Weight
-										small.text-muted.fw-light.ms-1 (wu)
-=======
 									th.text-card-highlight.text-uppercase.fw-light #
 									th.text-card-highlight.text-uppercase.fw-light ID
 									th.text-end.text-card-highlight.fw-light
 										span.text-uppercase Fee Rate
-										small.ms-1 (sat/vB)
+										small.ms-1 (gro/vB)
 
 									th.text-end.text-card-highlight.text-uppercase.fw-light Fee
 									th.text-end.text-card-highlight.fw-light
 										span.text-uppercase Weight
 										small.ms-1 (wu)
->>>>>>> 581ad524
 									//th Depends
 
 							tbody
