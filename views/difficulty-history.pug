extends layout

block headContent
	title Difficulty History

block content
	+pageTitle("Difficulty History")
	

	+dismissableInfoAlert("diffHistPageNoteDismissed", "About the Difficulty Adjustment...")
		h6.mb-2 About the Difficulty Adjustment

		ul.mb-0.ms-n3
			li Mining difficulty adjusts automatically every #{coinConfig.difficultyAdjustmentBlockCount.toLocaleString()} blocks.
			li The adjustment aims to maintain an average block-mining time of #{coinConfig.targetBlockTimeMinutes} minutes.
			li An increase in the difficulty indicates that the average block-mining time during the previous adjustment epoch was less than #{coinConfig.targetBlockTimeMinutes} minutes (due to more miners joining the network and searching for blocks).
			li A decrease in difficulty indicates miners have left the network so finding each block is adjusted to be easier for the smaller number remaining.
			li The numeric Difficulty is a multiple of the difficulty of finding the easiest block (Block #0) - e.g. blocks in BTC mainnet epoch 308 are over 16 trillion times harder to mine than those in epoch 0.

<<<<<<< HEAD
			ul.mb-0
				li Mining difficulty adjusts automatically every #{coinConfig.difficultyAdjustmentBlockCount.toLocaleString()} blocks.
				li The adjustment aims to maintain an average block-mining time of #{coinConfig.targetBlockTimeMinutes} minutes.
				li A growth in the difficulty indicates that the average block-mining time during the previous adjustment epoch was less than #{coinConfig.targetBlockTimeMinutes} minutes (due to more miners joining the network and searching for blocks).
				li A drop in difficulty indicates miners have left the network so finding each block is adjusted to be easier for the smaller number remaining.
				li The numeric Difficulty is a multiple of the difficulty of finding the easiest block (Block #0) - e.g. blocks in GRS mainnet epoch 308 are over 16 trillion times harder to mine than those in epoch 0.
=======
			
>>>>>>> 0795566f

	div#progress-wrapper.mb-huge
		div.card.shadow-sm.mb-3
			div.card-body
<<<<<<< HEAD
				h4.h6 Loading data:
=======
				span Loading data: 
>>>>>>> 0795566f
					span(id="progress-text")
				div.progress.mt-2(id="progress-bar", style="height: 7px;")
					div.progress-bar(id="data-progress", role="progressbar", aria-valuenow="0", aria-valuemin="0" ,aria-valuemax="100")


	div#main-content(style="display: none;")
<<<<<<< HEAD
		div.row
			div.col
				div.card.shadow-sm.mb-3
					div.card-body
						h3.h6.mb-0 Difficulty History
						hr

						canvas(id="graph-diff-hist")

		div.row
			div.col
				div.card.shadow-sm.mb-3
					div.card-body
						h3.h6.mb-0 Difficulty Change (clamped to ±100%)
						hr

						canvas(id="graph-diff-change")

=======
		+pageTabs(["Details", "Data"])

		.tab-content
			+pageTab("Details", true)
				.row
					.col
						+contentSection("Difficulty History")
							canvas(id="graph-diff-hist")

								

				.row 
					.col
						.clearfix
							.float-start
								+sectionTitle("Difficulty Δ")
							.float-start
								small.text-muted.ms-2
									| (%, clamped to ±100%)

						+contentSection
							canvas(id="graph-diff-change")


			+pageTab("Data")
				.row
					.col
						+contentSection("Raw Data")
							.table-responsive
								table.table.table-striped.table-borderless.mb-3
									thead
										tr
											th.text-end Epoch
											th.text-end Start Block
											th.text-end Start Date
												small.text-muted.ms-1.fw-light (utc)
											//th Date
											//th.text-end Block Start
											th.text-end Difficulty
											th.text-end Difficulty Δ
												small.text-muted.ms-1.fw-light (%)
											
									tbody(id="difficulty-table-body")
										tr(id="difficulty-table-row-prototype", style="display: none;")
											td.font-monospace.text-end.data-epoch
											td.font-monospace.text-end.data-start-block
											td.font-monospace.text-end.data-start-date
											//td.font-monospace.data-date
											//td.font-monospace.text-end.data-block-start
											td.font-monospace.text-end.data-difficulty
											td.font-monospace.text-end.data-difficulty-delta

										tr(id="empty-row-to-fix-striped-coloring", style="display: none;")
	
>>>>>>> 0795566f


block endOfBody
	+graphPageScriptSetup

	script(src='./js/decimal.js')

	script.
		Chart.defaults.defaultFontSize = 14;

	
	script.
		var blockCount = !{blockCount};

		var heights = [];
		var height = 0;
		while (height <= blockCount) {
			heights.push([height]);
			height += !{coinConfig.difficultyAdjustmentBlockCount};
		}

		$(document).ready(function() {
			loadData(heights, 1, heights.length);
		});

		function loadData(heightChunks, chunkSize, count) {
			var chunkStrs = [];

			for (var i = 0; i < heightChunks.length; i++) {
				var heightChunk = heightChunks[i];

				var chunkStr = "";

				for (var j = 0; j < heightChunk.length; j++) {
					if (j > 0) {
						chunkStr += ",";
					}

					chunkStr += heightChunk[j];
				}

				chunkStrs.push(chunkStr);
			}

			//alert(JSON.stringify(chunks));

			var results = [];

			var statusCallback = function(chunkIndexDone, chunkCount) {
				//console.log("Done: " + Math.min(((chunkIndexDone + 1) * chunkSize), count) + " of " + count);

				var wPercent = `${parseInt(100 * (chunkIndexDone + 1) / parseFloat(chunkCount))}%`;

				$("#data-progress").css("width", wPercent);
				$("#progress-text").text(`${Math.min(((chunkIndexDone + 1) * chunkSize), count).toLocaleString()} of ${count.toLocaleString()} (${wPercent})`);
			};

			var finishedCallback = function() {
				var summary = summarizeData(results);

				fillDifficultyTable(summary);

				createGraph("graph-diff-hist", [summary.graphData], "Difficulty", true);

				createGraph("graph-diff-change", [summary.changeGraphData], "Difficulty Change %", false);

				//createGraph("graph-diff-hist-2", summary.epochChunks, "Difficulty 2");

				$("#main-content").show();
				$("#progress-wrapper").hide();
			};

			getData(results, chunkStrs, 0, statusCallback, finishedCallback);
		}

		function fillDifficultyTable(summary) {
			for (var i = 0; i < summary.difficultyData.length; i++) {
				var item = summary.difficultyData[i];
				var deltaItem = summary.difficultyDeltaData[i];

				var row = $("#difficulty-table-row-prototype").clone();
				row.attr("id", null);
				//row.addClass("fee-rate-table-row");

				var startBlock = 2016 * i;

				row.find(".data-epoch").text(item.epoch);
				row.find(".data-start-block").html(`<a href="./block-height/${startBlock}">${startBlock.toLocaleString()}</a>`);
				row.find(".data-start-date").text(new Date(item.date * 1000).toISOString().slice(0, 10));
				//row.find(".data-date").text(item.count.toLocaleString());
				//row.find(".data-block-start").text(sumBlockCount.toDP(2));

				if (item.difficulty >= 1000000) {
					row.find(".data-difficulty").text(parseInt(item.difficulty).toLocaleString());

				} else {
					row.find(".data-difficulty").text(new Decimal(item.difficulty).toDP(3));
				}

				if (deltaItem.difficultyDelta) {
					if (deltaItem.difficultyDelta > 0) {
						row.find(".data-difficulty-delta").text("+" + (new Decimal(deltaItem.difficultyDelta).toDP(2)));
						row.find(".data-difficulty-delta").addClass("text-success");

					} else if (deltaItem.difficultyDelta < 0) {
						row.find(".data-difficulty-delta").text(new Decimal(deltaItem.difficultyDelta).toDP(2));
						row.find(".data-difficulty-delta").addClass("text-danger");
					}
				} else {
					row.find(".data-difficulty-delta").text("-");
				}
				
				

				row.show();

				$("#difficulty-table-body").append(row);
			}
		}

		function fillDifficultyDeltaTable(summary) {
			for (var i = 0; i < summary.difficultyDeltaData.length; i++) {
				var item = summary.difficultyDeltaData[i];

				var row = $("#difficulty-delta-table-row-prototype").clone();
				row.attr("id", null);
				//row.addClass("fee-rate-table-row");

				row.find(".data-epoch").text(item.epoch);
				//row.find(".data-date").text(item.count.toLocaleString());
				//row.find(".data-block-start").text(sumBlockCount.toDP(2));
				if (item.difficultyDelta) {
					if (item.difficultyDelta > 0) {
						row.find(".data-difficulty-delta").text("+" + (new Decimal(item.difficultyDelta).toDP(2)));
						row.find(".data-difficulty-delta").addClass("text-success");

					} else if (item.difficultyDelta < 0) {
						row.find(".data-difficulty-delta").text(new Decimal(item.difficultyDelta).toDP(2));
						row.find(".data-difficulty-delta").addClass("text-danger");
					}
				} else {
					row.find(".data-difficulty-delta").text("-");
				}
				

				row.show();

				$("#difficulty-delta-table-body").append(row);
			}
		}

		function createGraph(graphId, datas, yLabelStr, logY) {
			var datasets = [];

			for (var i = 0; i < datas.length; i++) {
				datasets.push({
					borderColor: '#007bff',
					borderWidth: 2,
					backgroundColor: 'rgba(0,0,0,0)',
					data: datas[i],
					pointRadius: 0
				});
			}

			var ctx = document.getElementById(graphId).getContext('2d');
			var graph = new Chart(ctx, {
				type: 'line',
				data: {
					datasets: datasets
				},
				options: {
					interaction: {
						intersect: false,
						mode: 'index',
					},
					plugins: {
						legend: { display: false },
					},
					scales: {
						x: {
							type: 'linear',
							position: 'bottom',
							scaleLabel: {
								display: true,
								labelString: 'Difficulty Epoch'
							},
							grid: {
								color: gridLineColor
							},
							//ticks: {
							//	stepSize: 100,
							//}
						},
						y: {
							type: logY ? "logarithmic" : "linear",
							scaleLabel: {
								display: true,
								labelString: yLabelStr
							},
							grid: {
								color: gridLineColor
							},
							ticks: {
								callback: function(value, index, values) {
									if (value > 1000) {
										var exp = Math.floor(Math.log10(value));
										return (value / Math.pow(10, exp)).toLocaleString() + "e" + exp;

									} else {
										return value;
									}
								}
							}
						}
					}
				}
			});
		}

		function getData(results, chunks, chunkIndex, statusCallback, finishedCallback) {
			if (chunkIndex > chunks.length - 1) {
				finishedCallback();

				return;
			}

<<<<<<< HEAD
			var url = `/api/block-headers-by-height/${chunks[chunkIndex]}`;

=======
			var url = `./internal-api/block-headers-by-height/${chunks[chunkIndex]}`;
			
>>>>>>> 0795566f
			//console.log(url);

			$.ajax({
				url: url

			}).done(function(result) {
				for (var i = 0; i < result.length; i++) {
					results.push(result[i]);
				}

				statusCallback(chunkIndex, chunks.length);

				getData(results, chunks, chunkIndex + 1, statusCallback, finishedCallback);
			});
		}

		function summarizeData(raw) {
			var summary = {};
			summary.difficultyData = [];
			summary.difficultyDeltaData = [];

			summary.graphData = [];
			summary.changeGraphData = [];

			for (var i = 0; i < raw.length; i++) {
				summary.difficultyData.push({epoch:i, date:raw[i].time, difficulty:raw[i].difficulty});

				summary.graphData.push({x:i, y:raw[i].difficulty});

				if (i == 0) {
					summary.changeGraphData.push({x:i, y:raw[i].difficulty});

					summary.difficultyDeltaData.push({epoch:i});

				} else {
					var d1 = raw[i].difficulty;
					var d0 = raw[i - 1].difficulty

					var deltaPercent = 100 * (d1 / d0 - 1);

					summary.difficultyDeltaData.push({epoch:i, difficultyDelta:deltaPercent});

					/*if (d1 > d0) {
						// increase
						deltaPercent =


					} else {
						// decrease
						deltaPercent = -100 * (1 - d1 / d0);

					}*/

					if (deltaPercent > 100) {
						deltaPercent = 100;
					}

					if (deltaPercent < -100) {
						deltaPercent = -100;
					}

					summary.changeGraphData.push({x:i, y:deltaPercent});
				}
			}

			/*
			var epochChunkCount = 3;
			var epochChunkSize = Math.floor(summary.graphData.length / epochChunkCount);

			summary.epochChunks = [];
			for (var i = 0; i < epochChunkCount; i++) {
				summary.epochChunks.push([]);

				var scale = summary.graphData[i * epochChunkSize].y;

				for (var j = 0; j < 100; j++) {
					var data = summary.graphData[i * epochChunkSize + j];

					summary.epochChunks[i].push({x:j, y:(data.y / scale)});
				}
			}*/

			return summary;
		}<|MERGE_RESOLUTION|>--- conflicted
+++ resolved
@@ -5,7 +5,7 @@
 
 block content
 	+pageTitle("Difficulty History")
-	
+
 
 	+dismissableInfoAlert("diffHistPageNoteDismissed", "About the Difficulty Adjustment...")
 		h6.mb-2 About the Difficulty Adjustment
@@ -15,53 +15,20 @@
 			li The adjustment aims to maintain an average block-mining time of #{coinConfig.targetBlockTimeMinutes} minutes.
 			li An increase in the difficulty indicates that the average block-mining time during the previous adjustment epoch was less than #{coinConfig.targetBlockTimeMinutes} minutes (due to more miners joining the network and searching for blocks).
 			li A decrease in difficulty indicates miners have left the network so finding each block is adjusted to be easier for the smaller number remaining.
-			li The numeric Difficulty is a multiple of the difficulty of finding the easiest block (Block #0) - e.g. blocks in BTC mainnet epoch 308 are over 16 trillion times harder to mine than those in epoch 0.
-
-<<<<<<< HEAD
-			ul.mb-0
-				li Mining difficulty adjusts automatically every #{coinConfig.difficultyAdjustmentBlockCount.toLocaleString()} blocks.
-				li The adjustment aims to maintain an average block-mining time of #{coinConfig.targetBlockTimeMinutes} minutes.
-				li A growth in the difficulty indicates that the average block-mining time during the previous adjustment epoch was less than #{coinConfig.targetBlockTimeMinutes} minutes (due to more miners joining the network and searching for blocks).
-				li A drop in difficulty indicates miners have left the network so finding each block is adjusted to be easier for the smaller number remaining.
-				li The numeric Difficulty is a multiple of the difficulty of finding the easiest block (Block #0) - e.g. blocks in GRS mainnet epoch 308 are over 16 trillion times harder to mine than those in epoch 0.
-=======
-			
->>>>>>> 0795566f
+			li The numeric Difficulty is a multiple of the difficulty of finding the easiest block (Block #0) - e.g. blocks in GRS mainnet epoch 308 are over 16 trillion times harder to mine than those in epoch 0.
+
+
 
 	div#progress-wrapper.mb-huge
 		div.card.shadow-sm.mb-3
 			div.card-body
-<<<<<<< HEAD
-				h4.h6 Loading data:
-=======
-				span Loading data: 
->>>>>>> 0795566f
+				span Loading data:
 					span(id="progress-text")
 				div.progress.mt-2(id="progress-bar", style="height: 7px;")
 					div.progress-bar(id="data-progress", role="progressbar", aria-valuenow="0", aria-valuemin="0" ,aria-valuemax="100")
 
 
 	div#main-content(style="display: none;")
-<<<<<<< HEAD
-		div.row
-			div.col
-				div.card.shadow-sm.mb-3
-					div.card-body
-						h3.h6.mb-0 Difficulty History
-						hr
-
-						canvas(id="graph-diff-hist")
-
-		div.row
-			div.col
-				div.card.shadow-sm.mb-3
-					div.card-body
-						h3.h6.mb-0 Difficulty Change (clamped to ±100%)
-						hr
-
-						canvas(id="graph-diff-change")
-
-=======
 		+pageTabs(["Details", "Data"])
 
 		.tab-content
@@ -71,9 +38,9 @@
 						+contentSection("Difficulty History")
 							canvas(id="graph-diff-hist")
 
-								
-
-				.row 
+
+
+				.row
 					.col
 						.clearfix
 							.float-start
@@ -103,7 +70,7 @@
 											th.text-end Difficulty
 											th.text-end Difficulty Δ
 												small.text-muted.ms-1.fw-light (%)
-											
+
 									tbody(id="difficulty-table-body")
 										tr(id="difficulty-table-row-prototype", style="display: none;")
 											td.font-monospace.text-end.data-epoch
@@ -115,8 +82,7 @@
 											td.font-monospace.text-end.data-difficulty-delta
 
 										tr(id="empty-row-to-fix-striped-coloring", style="display: none;")
-	
->>>>>>> 0795566f
+
 
 
 block endOfBody
@@ -127,7 +93,7 @@
 	script.
 		Chart.defaults.defaultFontSize = 14;
 
-	
+
 	script.
 		var blockCount = !{blockCount};
 
@@ -228,8 +194,8 @@
 				} else {
 					row.find(".data-difficulty-delta").text("-");
 				}
-				
-				
+
+
 
 				row.show();
 
@@ -260,7 +226,7 @@
 				} else {
 					row.find(".data-difficulty-delta").text("-");
 				}
-				
+
 
 				row.show();
 
@@ -343,13 +309,8 @@
 				return;
 			}
 
-<<<<<<< HEAD
-			var url = `/api/block-headers-by-height/${chunks[chunkIndex]}`;
-
-=======
 			var url = `./internal-api/block-headers-by-height/${chunks[chunkIndex]}`;
-			
->>>>>>> 0795566f
+
 			//console.log(url);
 
 			$.ajax({
