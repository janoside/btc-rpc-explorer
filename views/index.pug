--- conflicted
+++ resolved
@@ -62,13 +62,8 @@
 
 				div.mb-1 Your node is currently downloading and verifying blockchain data. Until the process is finished, some features of this tool will be unusable and/or unreliable.
 
-<<<<<<< HEAD
 				span.fw-bold Progress:
-				span.font-monospace #{new Decimal(getblockchaininfo.verificationprogress).times(100).toDP(3)}%
-=======
-				span.fw-bold Progress: 
 				span #{new Decimal(getblockchaininfo.verificationprogress).times(100).toDP(3)}%
->>>>>>> cb84541d
 
 
 
