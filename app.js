#!/usr/bin/env node

"use strict";

const os = require('os');
const path = require('path');
const dotenv = require("dotenv");
const fs = require('fs');

const debug = require("debug");


// start with this, we will update after loading any .env files
const debugDefaultCategories = "btcexp:app,btcexp:error,btcexp:errorVerbose";
debug.enable(debugDefaultCategories);


const debugLog = debug("btcexp:app");
const debugErrorLog = debug("btcexp:error");
const debugPerfLog = debug("btcexp:actionPerformace");
const debugAccessLog = debug("btcexp:access");

const configPaths = [
	path.join(os.homedir(), ".config", "grs-rpc-explorer.env"),
	path.join("/etc", "grs-rpc-explorer", ".env"),
	path.join(process.cwd(), ".env"),
];

debugLog("Searching for config files...");
let configFileLoaded = false;
configPaths.forEach(path => {
	if (fs.existsSync(path)) {
		debugLog(`Config file found at ${path}, loading...`);

		// this does not override any existing env vars
		dotenv.config({ path });

		// we manually set env.DEBUG above (so that app-launch log output is good),
		// so if it's defined in the .env file, we need to manually override
		const config = dotenv.parse(fs.readFileSync(path));
		if (config.DEBUG) {
			process.env.DEBUG = config.DEBUG;
		}

		configFileLoaded = true;

	} else {
		debugLog(`Config file not found at ${path}, continuing...`);
	}
});

if (!configFileLoaded) {
	debugLog("No config files found. Using all defaults.");

	if (!process.env.NODE_ENV) {
		process.env.NODE_ENV = "production";
	}
}

// debug module is already loaded by the time we do dotenv.config
// so refresh the status of DEBUG env var
debug.enable(process.env.DEBUG || debugDefaultCategories);


global.cacheStats = {};



const express = require('express');
const favicon = require('serve-favicon');
const logger = require('morgan');
const cookieParser = require('cookie-parser');
const bodyParser = require('body-parser');
const session = require("express-session");
const csurf = require("csurf");
const config = require("./app/config.js");
const simpleGit = require('simple-git');
const utils = require("./app/utils.js");
const moment = require("moment");
const Decimal = require('decimal.js');
const bitcoinCore = require("btc-rpc-client");
const pug = require("pug");
const momentDurationFormat = require("moment-duration-format");
const coreApi = require("./app/api/coreApi.js");
const rpcApi = require("./app/api/rpcApi.js");
const coins = require("./app/coins.js");
const axios = require("axios");
const qrcode = require("qrcode");
const addressApi = require("./app/api/addressApi.js");
const electrumAddressApi = require("./app/api/electrumAddressApi.js");
const appStats = require("./app/appStats.js");
const btcQuotes = require("./app/coins/btcQuotes.js");
const auth = require('./app/auth.js');
const sso = require('./app/sso.js');
const markdown = require("markdown-it")();
const v8 = require("v8");
var compression = require("compression");

require("./app/currencies.js");

const package_json = require('./package.json');
global.appVersion = package_json.version;
global.cacheId = global.appVersion;
debugLog(`Default cacheId '${global.cacheId}'`);

global.btcNodeSemver = "0.0.0";


const baseActionsRouter = require('./routes/baseRouter.js');
const internalApiActionsRouter = require('./routes/internalApiRouter.js');
const apiActionsRouter = require('./routes/apiRouter.js');
const snippetActionsRouter = require('./routes/snippetRouter.js');
const adminActionsRouter = require('./routes/adminRouter.js');
const testActionsRouter = require('./routes/testRouter.js');

const expressApp = express();


const statTracker = require("./app/statTracker.js");

const statsProcessFunction = (name, stats) => {
	appStats.trackAppStats(name, stats);

	if (process.env.STATS_API_URL) {
		const data = Object.assign({}, stats);
		data.name = name;

		axios.post(process.env.STATS_API_URL, data)
		.then(res => { /*console.log(res.data);*/ })
		.catch(error => {
			utils.logError("38974wrg9w7dsgfe", error);
		});
	}
};

const processStatsInterval = setInterval(() => {
	statTracker.processAndReset(
		statsProcessFunction,
		statsProcessFunction,
		statsProcessFunction);

}, process.env.STATS_PROCESS_INTERVAL || (5 * 60 * 1000));

// Don't keep Node.js process up
processStatsInterval.unref();



const systemMonitor = require("./app/systemMonitor.js");

const normalizeActions = require("./app/normalizeActions.js");
expressApp.use(require("./app/actionPerformanceMonitor.js")(statTracker, {
	ignoredEndsWithActions: "\.js|\.css|\.svg|\.png|\.woff2",
	ignoredStartsWithActions: `${config.baseUrl}snippet`,
	normalizeAction: (action) => {
		return normalizeActions(config.baseUrl, action);
	},
}));

// view engine setup
expressApp.set('views', path.join(__dirname, 'views'));

// ref: https://blog.stigok.com/post/disable-pug-debug-output-with-expressjs-web-app
expressApp.engine('pug', (path, options, fn) => {
	options.debug = false;
	return pug.__express.call(null, path, options, fn);
});

expressApp.set('view engine', 'pug');

if (process.env.NODE_ENV != "local") {
	// enable view cache regardless of env (development/production)
	// ref: https://pugjs.org/api/express.html
	debugLog("Enabling view caching (performance will be improved but template edits will not be reflected)")
	expressApp.enable('view cache');
}

expressApp.use(cookieParser());

expressApp.disable('x-powered-by');


if (process.env.BTCEXP_BASIC_AUTH_PASSWORD) {
	// basic http authentication
	expressApp.use(auth(process.env.BTCEXP_BASIC_AUTH_PASSWORD));

} else if (process.env.BTCEXP_SSO_TOKEN_FILE) {
	// sso authentication
	expressApp.use(sso(process.env.BTCEXP_SSO_TOKEN_FILE, process.env.BTCEXP_SSO_LOGIN_REDIRECT_URL));
}

// uncomment after placing your favicon in /public
//expressApp.use(favicon(__dirname + '/public/favicon.ico'));
//expressApp.use(logger('dev'));
expressApp.use(bodyParser.json());
expressApp.use(bodyParser.urlencoded({ extended: false }));
expressApp.use(session({
	secret: config.cookieSecret,
	resave: false,
	saveUninitialized: false
}));

expressApp.use(compression());

expressApp.use(config.baseUrl, express.static(path.join(__dirname, 'public'), {
	maxAge: 30 * 24 * 60 * 60 * 1000
}));


if (config.baseUrl != '/') {
	expressApp.get('/', (req, res) => res.redirect(config.baseUrl));
}

process.on("unhandledRejection", (reason, p) => {
	debugLog("Unhandled Rejection at: Promise", p, "reason:", reason, "stack:", (reason != null ? reason.stack : "null"));
});

function loadMiningPoolConfigs() {
	debugLog("Loading mining pools config");

	global.miningPoolsConfigs = [];

	var miningPoolsConfigDir = path.join(__dirname, "public", "txt", "mining-pools-configs", global.coinConfig.ticker);

	fs.readdir(miningPoolsConfigDir, function(err, files) {
		if (err) {
			utils.logError("3ufhwehe", err, {configDir:miningPoolsConfigDir, desc:"Unable to scan directory"});

			return;
		}

		files.forEach(function(file) {
			var filepath = path.join(miningPoolsConfigDir, file);

			var contents = fs.readFileSync(filepath, 'utf8');

			global.miningPoolsConfigs.push(JSON.parse(contents));
		});

		for (var i = 0; i < global.miningPoolsConfigs.length; i++) {
			for (var x in global.miningPoolsConfigs[i].payout_addresses) {
				if (global.miningPoolsConfigs[i].payout_addresses.hasOwnProperty(x)) {
					global.specialAddresses[x] = {type:"minerPayout", minerInfo:global.miningPoolsConfigs[i].payout_addresses[x]};
				}
			}
		}
	});
}

async function getSourcecodeProjectMetadata() {
	var options = {
		url: "https://api.github.com/repos/groestlcoin/grs-rpc-explorer",
		headers: {
			'User-Agent': 'request'
		}
	};
	try {
		const response = await axios(options);

		global.sourcecodeProjectMetadata = response.data;

	} catch (err) {
		utils.logError("3208fh3ew7eghfg", err);
		}
}

function loadChangelog() {
	var filename = "CHANGELOG.md";

	fs.readFile(path.join(__dirname, filename), 'utf8', function(err, data) {
		if (err) {
			utils.logError("2379gsd7sgd334", err);

		} else {
			global.changelogMarkdown = data;
		}
	});


	var filename = "CHANGELOG-API.md";

	fs.readFile(path.join(__dirname, filename), 'utf8', function(err, data) {
		if (err) {
			utils.logError("ouqhuwey723", err);

		} else {
			global.apiChangelogMarkdown = data;
		}
	});
}

function loadHistoricalDataForChain(chain) {
	debugLog(`Loading historical data for chain=${chain}`);

	if (global.coinConfig.historicalData) {
		global.coinConfig.historicalData.forEach(function(item) {
			if (item.chain == chain) {
				if (item.type == "blockheight") {
					global.specialBlocks[item.blockHash] = item;

				} else if (item.type == "tx") {
					global.specialTransactions[item.txid] = item;

				} else if (item.type == "address" || item.address) {
					global.specialAddresses[item.address] = {type:"fun", addressInfo:item};
				}
			}
		});
	}
}

function verifyRpcConnection() {
	if (!global.activeBlockchain) {
		debugLog(`Verifying RPC connection...`);

		// normally in application code we target coreApi, but here we're trying to
		// verify the RPC connection so we target rpcApi directly and include
		// the second parameter "verifyingConnection=true", to bypass a
		// fail-if-were-not-connected check

		Promise.all([
			rpcApi.getRpcData("getnetworkinfo", true),
			rpcApi.getRpcData("getblockchaininfo", true),
		]).then(([ getnetworkinfo, getblockchaininfo ]) => {
			global.activeBlockchain = getblockchaininfo.chain;

			// we've verified rpc connection, no need to keep trying
			clearInterval(global.verifyRpcConnectionIntervalId);

			onRpcConnectionVerified(getnetworkinfo, getblockchaininfo);

		}).catch(function(err) {
			utils.logError("32ugegdfsde", err);
		});
	}
}

async function onRpcConnectionVerified(getnetworkinfo, getblockchaininfo) {
	// localservicenames introduced in 0.19
	var services = getnetworkinfo.localservicesnames ? ("[" + getnetworkinfo.localservicesnames.join(", ") + "]") : getnetworkinfo.localservices;

	global.rpcConnected = true;
	global.getnetworkinfo = getnetworkinfo;

	if (getblockchaininfo.pruned) {
		global.prunedBlockchain = true;
		global.pruneHeight = getblockchaininfo.pruneheight;
	}

	var bitcoinCoreVersionRegex = /^.*\/Groestlcoin\:(.*)\/.*$/;

	var match = bitcoinCoreVersionRegex.exec(getnetworkinfo.subversion);
	if (match) {
		global.btcNodeVersion = match[1];

		var semver4PartRegex = /^([0-9]+)\.([0-9]+)\.([0-9]+)\.([0-9]+)$/;

		var semver4PartMatch = semver4PartRegex.exec(global.btcNodeVersion);
		if (semver4PartMatch) {
			var p0 = semver4PartMatch[1];
			var p1 = semver4PartMatch[2];
			var p2 = semver4PartMatch[3];
			var p3 = semver4PartMatch[4];

			// drop last segment, which usually indicates a bug fix release which is (hopefully) irrelevant for RPC API versioning concerns
			global.btcNodeSemver = `${p0}.${p1}.${p2}`;

		} else {
			var semver3PartRegex = /^([0-9]+)\.([0-9]+)\.([0-9]+)$/;

			var semver3PartMatch = semver3PartRegex.exec(global.btcNodeVersion);
			if (semver3PartMatch) {
				var p0 = semver3PartMatch[1];
				var p1 = semver3PartMatch[2];
				var p2 = semver3PartMatch[3];

				global.btcNodeSemver = `${p0}.${p1}.${p2}`;

			} else {
				// short-circuit: force all RPC calls to pass their version checks - this will likely lead to errors / instability / unexpected results
				global.btcNodeSemver = "1000.1000.0"
			}
		}
	} else {
		// short-circuit: force all RPC calls to pass their version checks - this will likely lead to errors / instability / unexpected results
		global.btcNodeSemver = "1000.1000.0"

		debugErrorLog(`Unable to parse node version string: ${getnetworkinfo.subversion} - RPC versioning will likely be unreliable. Is your node a version of Groestlcoin Core?`);
	}

	debugLog(`RPC Connected: version=${getnetworkinfo.version} subversion=${getnetworkinfo.subversion}, parsedVersion(used for RPC versioning)=${global.btcNodeSemver}, protocolversion=${getnetworkinfo.protocolversion}, chain=${getblockchaininfo.chain}, services=${services}`);


	// load historical/fun items for this chain
	loadHistoricalDataForChain(global.activeBlockchain);

	if (global.activeBlockchain == "main") {
		if (global.exchangeRates == null) {
			utils.refreshExchangeRates();
		}

		// refresh exchange rate periodically
		setInterval(utils.refreshExchangeRates, 1800000);
	}

	// UTXO pull
	refreshUtxoSetSummary();
	setInterval(refreshUtxoSetSummary, 30 * 60 * 1000);


	// 1d / 7d volume
	refreshNetworkVolumes();
	setInterval(refreshNetworkVolumes, 30 * 60 * 1000);


	assessTxindexAvailability();
}

var txindexCheckCount = 0;
async function assessTxindexAvailability() {
	// Here we try to call getindexinfo to assess availability of txindex
	// However, getindexinfo RPC is only available in v2.21+, so the call
	// may return an "unsupported" error. If/when it does, we will fall back
	// to assessing txindex availability by querying a known txid
	debugLog("txindex check: trying getindexinfo");

	try {
		global.getindexinfo = await coreApi.getIndexInfo();

		debugLog(`txindex check: getindexinfo=${JSON.stringify(global.getindexinfo)}`);

		if (global.getindexinfo.txindex) {
			// getindexinfo was available, and txindex is also available...easy street

			global.txindexAvailable = true;

			debugLog("txindex check: available!");

		} else if (global.getindexinfo.minRpcVersionNeeded) {
			// here we find out that getindexinfo is unavailable on our node because
			// we're running pre-v2.21, so we fall back to querying a known txid
			// to assess txindex availability

			debugLog("txindex check: getindexinfo unavailable, trying txid lookup");

			try {
				// lookup a known TXID as a test for whether txindex is available
				let knownTx = await coreApi.getRawTransaction(coinConfig.knownTransactionsByNetwork[global.activeBlockchain]);

				// if we get here without an error being thrown, we know we're able to look up by txid
				// thus, txindex is available
				global.txindexAvailable = true;

				debugLog("txindex check: available! (pre-v2.21)");

			} catch (e) {
				// here we were unable to query by txid, so we believe txindex is unavailable
				global.txindexAvailable = false;

				debugLog("txindex check: unavailable");
			}
		} else {
			// here getindexinfo is available (i.e. we're on v2.21+), but txindex is NOT available
			global.txindexAvailable = false;

			debugLog("txindex check: unavailable");
		}
	} catch (e) {
		utils.logError("o2328ryw8wsde", e);

		var retryTime = parseInt(Math.min(15 * 60 * 1000, 1000 * 10 * Math.pow(2, txindexCheckCount)));
		txindexCheckCount++;

		debugLog(`txindex check: error in rpc getindexinfo; will try again in ${retryTime}ms`);

		// try again in 5 mins
		setTimeout(assessTxindexAvailability, retryTime);
	}
}

function refreshUtxoSetSummary() {
	if (config.slowDeviceMode) {
		global.utxoSetSummary = null;
		global.utxoSetSummaryPending = false;

		debugLog("Skipping performance-intensive task: fetch UTXO set summary. This is skipped due to the flag 'slowDeviceMode' which defaults to 'true' to protect slow nodes. Set this flag to 'false' to enjoy UTXO set summary details.");

		return;
	}

	// flag that we're working on calculating UTXO details (to differentiate cases where we don't have the details and we're not going to try computing them)
	global.utxoSetSummaryPending = true;

	coreApi.getUtxoSetSummary().then(function(result) {
		global.utxoSetSummary = result;

		result.lastUpdated = Date.now();

		debugLog("Refreshed utxo summary: " + JSON.stringify(result));
	});
}

function refreshNetworkVolumes() {
	if (config.slowDeviceMode) {
		debugLog("Skipping performance-intensive task: fetch last 24 hrs of blockstats to calculate transaction volume. This is skipped due to the flag 'slowDeviceMode' which defaults to 'true' to protect slow nodes. Set this flag to 'false' to enjoy UTXO set summary details.");

		return;
	}

	var cutoff1d = new Date().getTime() - (60 * 60 * 24 * 1000);
	var cutoff7d = new Date().getTime() - (60 * 60 * 24 * 7 * 1000);

	coreApi.getBlockchainInfo().then(function(result) {
		var promises = [];

		var blocksPerDay = 1440 + 20; // 20 block padding

		for (var i = 0; i < (blocksPerDay * 1); i++) {
			if (result.blocks - i >= 0) {
				promises.push(coreApi.getBlockStatsByHeight(result.blocks - i));
			}
		}

		var startBlock = result.blocks;

		var endBlock1d = result.blocks;
		var endBlock7d = result.blocks;

		var endBlockTime1d = 0;
		var endBlockTime7d = 0;

		Promise.all(promises).then(function(results) {
			var volume1d = new Decimal(0);
			var volume7d = new Decimal(0);

			var blocks1d = 0;
			var blocks7d = 0;

			if (results && results.length > 0 && results[0] != null) {
				for (var i = 0; i < results.length; i++) {
					if (results[i].time * 1000 > cutoff1d) {
						volume1d = volume1d.plus(new Decimal(results[i].total_out));
						volume1d = volume1d.plus(new Decimal(results[i].subsidy));
						volume1d = volume1d.plus(new Decimal(results[i].totalfee));
						blocks1d++;

						endBlock1d = results[i].height;
						endBlockTime1d = results[i].time;
					}

					if (results[i].time * 1000 > cutoff7d) {
						volume7d = volume7d.plus(new Decimal(results[i].total_out));
						volume7d = volume7d.plus(new Decimal(results[i].subsidy));
						volume7d = volume7d.plus(new Decimal(results[i].totalfee));
						blocks7d++;

						endBlock7d = results[i].height;
						endBlockTime7d = results[i].time;
					}
				}

				volume1d = volume1d.dividedBy(coinConfig.baseCurrencyUnit.multiplier);
				volume7d = volume7d.dividedBy(coinConfig.baseCurrencyUnit.multiplier);

				global.networkVolume = {d1:{amt:volume1d, blocks:blocks1d, startBlock:startBlock, endBlock:endBlock1d, startTime:results[0].time, endTime:endBlockTime1d}};

				debugLog(`Network volume: ${JSON.stringify(global.networkVolume)}`);

			} else {
				debugLog("Unable to load network volume, likely due to groestlcoind version older than 2.17.2 (the first version to support getblockstats).");
			}
		});
	});
}


expressApp.onStartup = function() {
	global.appStartTime = new Date().getTime();

	global.config = config;
	global.coinConfig = coins[config.coin];
	global.coinConfigs = coins;

	global.specialTransactions = {};
	global.specialBlocks = {};
	global.specialAddresses = {};

	loadChangelog();

	global.nodeVersion = process.version;
	debugLog(`Environment(${expressApp.get("env")}) - Node: ${process.version}, Platform: ${process.platform}, Versions: ${JSON.stringify(process.versions)}`);


	// dump "startup" heap after 5sec
	if (false) {
		(function () {
			var callback = function() {
				debugLog("Waited 5 sec after startup, now dumping 'startup' heap...");

				const filename = `./heapDumpAtStartup-${Date.now()}.heapsnapshot`;
				const heapdumpStream = v8.getHeapSnapshot();
				const fileStream = fs.createWriteStream(filename);
				heapdumpStream.pipe(fileStream);

				debugLog("Heap dump at startup written to", filename);
			};

			setTimeout(callback, 5000);
		})();
	}


	if (global.sourcecodeVersion == null && fs.existsSync('.git')) {
		simpleGit(".").log(["-n 1"], function(err, log) {
			if (err) {
				utils.logError("3fehge9ee", err, {desc:"Error accessing git repo"});

				global.cacheId = global.appVersion;
				debugLog(`Error getting sourcecode version, continuing to use default cacheId '${global.cacheId}'`);

				debugLog(`Starting ${global.coinConfig.ticker} RPC Explorer, v${global.appVersion} (code: unknown commit) at http://${config.host}:${config.port}${config.baseUrl}`);

			} else {
				global.sourcecodeVersion = log.all[0].hash.substring(0, 10);
				global.cacheId = log.all[0].hash.substring(0, 10);
				global.sourcecodeDate = log.all[0].date.substring(0, "0000-00-00".length);

				debugLog(`Using sourcecode version as cacheId: '${global.cacheId}'`);

				debugLog(`Starting ${global.coinConfig.ticker} RPC Explorer, v${global.appVersion} (commit: '${global.sourcecodeVersion}', date: ${global.sourcecodeDate}) at http://${config.host}:${config.port}${config.baseUrl}`);
			}

			expressApp.continueStartup();
		});

	} else {
		global.cacheId = global.appVersion;
		debugLog(`No sourcecode version available, continuing to use default cacheId '${global.cacheId}'`);

		debugLog(`Starting ${global.coinConfig.ticker} RPC Explorer, v${global.appVersion} at http://${config.host}:${config.port}${config.baseUrl}`);

		expressApp.continueStartup();
	}
}

expressApp.continueStartup = function() {
	var rpcCred = config.credentials.rpc;
	debugLog(`Connecting to RPC node at ${rpcCred.host}:${rpcCred.port}`);

	var rpcClientProperties = {
		host: rpcCred.host,
		port: rpcCred.port,
		username: rpcCred.username,
		password: rpcCred.password,
		timeout: rpcCred.timeout
	};

	global.rpcClient = new bitcoinCore(rpcClientProperties);

	var rpcClientNoTimeoutProperties = {
		host: rpcCred.host,
		port: rpcCred.port,
		username: rpcCred.username,
		password: rpcCred.password,
		timeout: 0
	};

	global.rpcClientNoTimeout = new bitcoinCore(rpcClientNoTimeoutProperties);

	// default values - after we connect via RPC, we update these
	global.txindexAvailable = false;
	global.prunedBlockchain = false;
	global.pruneHeight = -1;


	// keep trying to verify rpc connection until we succeed
	// note: see verifyRpcConnection() for associated clearInterval() after success
	verifyRpcConnection();
	global.verifyRpcConnectionIntervalId = setInterval(verifyRpcConnection, 30000);


	if (config.addressApi) {
		var supportedAddressApis = addressApi.getSupportedAddressApis();
		if (!supportedAddressApis.includes(config.addressApi)) {
			utils.logError("32907ghsd0ge", `Unrecognized value for BTCEXP_ADDRESS_API: '${config.addressApi}'. Valid options are: ${supportedAddressApis}`);
		}

		if (config.addressApi == "electrum" || config.addressApi == "electrumx") {
			if (config.electrumServers && config.electrumServers.length > 0) {
				electrumAddressApi.connectToServers().then(function() {
					global.electrumAddressApi = electrumAddressApi;

				}).catch(function(err) {
					utils.logError("31207ugf4e0fed", err, {electrumServers:config.electrumServers});
				});
			} else {
				utils.logError("327hs0gde", "You must set the 'BTCEXP_ELECTRUM_SERVERS' environment variable when BTCEXP_ADDRESS_API=electrum.");
			}
		}
	}


	loadMiningPoolConfigs();


	if (config.demoSite) {
		getSourcecodeProjectMetadata();
		setInterval(getSourcecodeProjectMetadata, 3600000);
	}


	utils.logMemoryUsage();
	setInterval(utils.logMemoryUsage, 5000);
};

expressApp.use(function(req, res, next) {
	req.startTime = Date.now();

	next();
});

expressApp.use(function(req, res, next) {
	// make session available in templates
	res.locals.session = req.session;

	if (config.credentials.rpc && req.session.host == null) {
		req.session.host = config.credentials.rpc.host;
		req.session.port = config.credentials.rpc.port;
		req.session.username = config.credentials.rpc.username;
	}

	var userAgent = req.headers['user-agent'];
	var crawler = utils.getCrawlerFromUserAgentString(userAgent);
	if (crawler) {
		res.locals.crawlerBot = true;
	}

	// make a bunch of globals available to templates
	res.locals.config = global.config;
	res.locals.coinConfig = global.coinConfig;
	res.locals.activeBlockchain = global.activeBlockchain;
	res.locals.exchangeRates = global.exchangeRates;
	res.locals.utxoSetSummary = global.utxoSetSummary;
	res.locals.utxoSetSummaryPending = global.utxoSetSummaryPending;
	res.locals.networkVolume = global.networkVolume;

	res.locals.host = req.session.host;
	res.locals.port = req.session.port;

	res.locals.genesisBlockHash = coreApi.getGenesisBlockHash();
	res.locals.genesisCoinbaseTransactionId = coreApi.getGenesisCoinbaseTransactionId();

	res.locals.pageErrors = [];


	if (!req.session.userSettings) {
		req.session.userSettings = JSON.parse(req.cookies["user-settings"] || "{}");
	}

	const userSettings = req.session.userSettings;
	res.locals.userSettings = userSettings;



	if (!userSettings.displayCurrency) {
		userSettings.displayCurrency = "grs";
	}

	if (!userSettings.localCurrency) {
		userSettings.localCurrency = "usd";
	}

	// theme
	if (!userSettings.uiTheme) {
		userSettings.uiTheme = config.defaultTheme;
	}


	res.locals.displayCurrency = userSettings.displayCurrency;
	res.locals.localCurrency = userSettings.localCurrency;


	if (!["/", "/connect"].includes(req.originalUrl)) {
		if (utils.redirectToConnectPageIfNeeded(req, res)) {
			return;
		}
	}

	if (req.session.userMessage) {
		res.locals.userMessage = req.session.userMessage;

		if (req.session.userMessageType) {
			res.locals.userMessageType = req.session.userMessageType;

		} else {
			res.locals.userMessageType = "warning";
		}

		req.session.userMessage = null;
		req.session.userMessageType = null;
	}

	if (req.session.query) {
		res.locals.query = req.session.query;

		req.session.query = null;
	}


	if (!global.rpcConnected) {
		res.status(500);
		res.render('error', {
			errorType: "noRpcConnection"
		});

		return;
	}


	// make some var available to all request
	// ex: req.cheeseStr = "cheese";

	next();
});

expressApp.use(csurf(), (req, res, next) => {
	res.locals.csrfToken = req.csrfToken();

	next();
});

expressApp.use(config.baseUrl, baseActionsRouter);
expressApp.use(config.baseUrl + 'internal-api/', internalApiActionsRouter);
expressApp.use(config.baseUrl + 'api/', apiActionsRouter);
expressApp.use(config.baseUrl + 'snippet/', snippetActionsRouter);
expressApp.use(config.baseUrl + 'admin/', adminActionsRouter);

if (expressApp.get("env") === "local") {
	expressApp.use(config.baseUrl + 'test/', testActionsRouter);
}


expressApp.use(function(req, res, next) {
	var time = Date.now() - req.startTime;
<<<<<<< HEAD

	debugPerfLog("Finished action '%s' in %d ms", req.path, time);
=======
	var userAgent = req.headers['user-agent'];
	var crawler = utils.getCrawlerFromUserAgentString(userAgent);
	
	if (crawler) {
		debugAccessLog(`Finished action '${req.path}' (${res.statusCode}) in ${time}ms for crawler '${crawler}' / '${userAgent}'`);

	} else {
		debugAccessLog(`Finished action '${req.path}' (${res.statusCode}) in ${time}ms for UA '${userAgent}'`);
	}
>>>>>>> cdcc5590

	if (!res.headersSent) {
		next();
	}
});

/// catch 404 and forwarding to error handler
expressApp.use(function(req, res, next) {
	var err = new Error(`Not Found: ${req ? req.url : 'unknown url'}`);
	err.status = 404;

	next(err);
});

/// error handlers

const sharedErrorHandler = (req, err) => {
	if (err && err.message && err.message.includes("Not Found")) {
		const path = err.toString().substring(err.toString().lastIndexOf(" ") + 1);
		const userAgent = req.headers['user-agent'];
		const crawler = utils.getCrawlerFromUserAgentString(userAgent);
		const ip = req.headers['x-forwarded-for'] || req.socket.remoteAddress;

		const attributes = { path:path };

		if (crawler) {
			attributes.crawler = crawler;
		}

		debugErrorLog(`404 NotFound: path=${path}, ip=${ip}, userAgent=${userAgent} (crawler=${(crawler != null)}${crawler ? crawler : ""})`);

		utils.logError(`NotFound`, err, attributes, false);

	} else {
		utils.logError("ExpressUncaughtError", err);
	}
};

// development error handler
// will print stacktrace
if (expressApp.get("env") === "development" || expressApp.get("env") === "local") {
	expressApp.use(function(err, req, res, next) {
		if (err) {
			sharedErrorHandler(req, err);
		}

		res.status(err.status || 500);
		res.render('error', {
			message: err.message,
			error: err
		});
	});
}

// production error handler
// no stacktraces leaked to user
expressApp.use(function(err, req, res, next) {
	if (err) {
		sharedErrorHandler(req, err);
	}

	res.status(err.status || 500);
	res.render('error', {
		message: err.message,
		error: {}
	});
});

expressApp.locals.moment = moment;
expressApp.locals.Decimal = Decimal;
expressApp.locals.utils = utils;
expressApp.locals.markdown = src => markdown.render(src);



module.exports = expressApp;<|MERGE_RESOLUTION|>--- conflicted
+++ resolved
@@ -842,20 +842,15 @@
 
 expressApp.use(function(req, res, next) {
 	var time = Date.now() - req.startTime;
-<<<<<<< HEAD
-
-	debugPerfLog("Finished action '%s' in %d ms", req.path, time);
-=======
 	var userAgent = req.headers['user-agent'];
 	var crawler = utils.getCrawlerFromUserAgentString(userAgent);
-	
+
 	if (crawler) {
 		debugAccessLog(`Finished action '${req.path}' (${res.statusCode}) in ${time}ms for crawler '${crawler}' / '${userAgent}'`);
 
 	} else {
 		debugAccessLog(`Finished action '${req.path}' (${res.statusCode}) in ${time}ms for UA '${userAgent}'`);
 	}
->>>>>>> cdcc5590
 
 	if (!res.headersSent) {
 		next();
