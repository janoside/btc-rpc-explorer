--- conflicted
+++ resolved
@@ -1,10 +1,6 @@
 This changelog specifically tracks changes to the Public API available at `/api` and is maintained separately from the app CHANGELOG such that it can properly adhere to semantic versioning.
 
 #### v1.0.0
-<<<<<<< HEAD
-###### 2021-08-08
-=======
 ###### 2021-08-10
->>>>>>> 0e4ff45d
 
 * Initial release